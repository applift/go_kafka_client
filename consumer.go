/**
 * Licensed to the Apache Software Foundation (ASF) under one or more
 * contributor license agreements.  See the NOTICE file distributed with
 * this work for additional information regarding copyright ownership.
 * The ASF licenses this file to You under the Apache License, Version 2.0
 * (the "License"); you may not use this file except in compliance with
 * the License.  You may obtain a copy of the License at
 * 
 *    http://www.apache.org/licenses/LICENSE-2.0
 *
 * Unless required by applicable law or agreed to in writing, software
 * distributed under the License is distributed on an "AS IS" BASIS,
 * WITHOUT WARRANTIES OR CONDITIONS OF ANY KIND, either express or implied.
 * See the License for the specific language governing permissions and
 * limitations under the License.
 */

package go_kafka_client

import (
	"time"
	"sync"
	"fmt"
	"github.com/Shopify/sarama"
	"reflect"
	metrics "github.com/rcrowley/go-metrics"
)

var InvalidOffset int64 = -1

var SmallestOffset = "smallest"

type Consumer struct {
	config        *ConsumerConfig
	fetcher         *consumerFetcherManager
	unsubscribe    chan bool
	unsubscribeFinished chan bool
	closeFinished  chan bool
	rebalanceLock  sync.Mutex
	isShuttingdown bool
	topicThreadIdsAndAccumulators map[TopicAndThreadId]*BatchAccumulator
	TopicRegistry map[string]map[int32]*PartitionTopicInfo
	batchChannel chan []*Message
	reconnectChannels chan bool
	workerManagers map[TopicAndPartition]*WorkerManager
	workerManagersLock sync.Mutex
	askNextBatch           chan TopicAndPartition
	stopStreams            chan bool

	numWorkerManagersGauge metrics.Gauge
	batchesSentToWorkerManagerCounter metrics.Counter
	activeWorkersCounter metrics.Counter
	pendingWMsTasksCounter metrics.Counter
	wmsBatchDurationTimer metrics.Timer
	wmsIdleTimer metrics.Timer
}

type Message struct {
	Key       []byte
	Value     []byte
	Topic     string
	Partition int32
	Offset    int64
}

func NewConsumer(config *ConsumerConfig) *Consumer {
	Infof(config.ConsumerId, "Starting new consumer with configuration: %s", config)
	c := &Consumer{
		config : config,
		unsubscribe : make(chan bool),
		unsubscribeFinished : make(chan bool),
		closeFinished : make(chan bool),
		topicThreadIdsAndAccumulators : make(map[TopicAndThreadId]*BatchAccumulator),
		TopicRegistry: make(map[string]map[int32]*PartitionTopicInfo),
		reconnectChannels: make(chan bool),
		workerManagers: make(map[TopicAndPartition]*WorkerManager),
		askNextBatch: make(chan TopicAndPartition),
		stopStreams: make(chan bool),
	}

	c.config.Coordinator.Connect()
	c.fetcher = newConsumerFetcherManager(c.config, c.askNextBatch)

	c.numWorkerManagersGauge = metrics.NewRegisteredGauge(fmt.Sprintf("NumWorkerManagers-%s", c.String()), metrics.DefaultRegistry)
	c.batchesSentToWorkerManagerCounter = metrics.NewRegisteredCounter(fmt.Sprintf("BatchesSentToWM-%s", c.String()), metrics.DefaultRegistry)
	c.activeWorkersCounter = metrics.NewRegisteredCounter(fmt.Sprintf("WMsActiveWorkers-%s", c.String()), metrics.DefaultRegistry)
	c.pendingWMsTasksCounter = metrics.NewRegisteredCounter(fmt.Sprintf("WMsPendingTasks-%s", c.String()), metrics.DefaultRegistry)
	c.wmsBatchDurationTimer = metrics.NewRegisteredTimer(fmt.Sprintf("WMsBatchDuration-%s", c.String()), metrics.DefaultRegistry)
	c.wmsIdleTimer = metrics.NewRegisteredTimer(fmt.Sprintf("WMsIdleTime-%s", c.String()), metrics.DefaultRegistry)

	return c
}

func (c *Consumer) String() string {
	return c.config.ConsumerId
}

func (c *Consumer) StartStatic(topicCountMap map[string]int) {
	go c.createMessageStreams(topicCountMap)

	c.startStreams()
}

func (c *Consumer) StartWildcard(topicFilter TopicFilter, numStreams int) {
	go c.createMessageStreamsByFilterN(topicFilter, numStreams)
	c.startStreams()
}

func (c *Consumer) StartStaticPartitions(topicPartitionMap map[string][]int32) {
	topicsToNumStreamsMap := make(map[string]int)
	for topic := range topicPartitionMap {
		topicsToNumStreamsMap[topic] = c.config.NumConsumerFetchers
	}

	topicCount := &StaticTopicsToNumStreams {
		ConsumerId : c.config.ConsumerId,
		TopicsToNumStreamsMap : topicsToNumStreamsMap,
	}

	c.config.Coordinator.RegisterConsumer(c.config.ConsumerId, c.config.Groupid, topicCount)
	assignmentContext := NewStaticAssignmentContext(c.config.Groupid, c.config.ConsumerId, topicCount, topicPartitionMap)
	partitionOwnershipDecision := NewPartitionAssignor(c.config.PartitionAssignmentStrategy)(assignmentContext)

	topicPartitions := make([]*TopicAndPartition, 0)
	for topicPartition, _ := range partitionOwnershipDecision {
		topicPartitions = append(topicPartitions, &TopicAndPartition{topicPartition.Topic, topicPartition.Partition})
	}

	offsetsFetchResponse, err := c.fetchOffsets(topicPartitions)
	if (err != nil) {
		panic(fmt.Sprintf("Failed to fetch offsets during rebalance: %s", err))
	}
	c.ReinitializeAccumulatorsAndChannels(topicCount)
	for _, topicPartition := range topicPartitions {
		offset := offsetsFetchResponse.Blocks[topicPartition.Topic][topicPartition.Partition].Offset
		threadId := partitionOwnershipDecision[*topicPartition]
		c.addPartitionTopicInfo(c.TopicRegistry, topicPartition, offset, threadId)
	}

	if (c.reflectPartitionOwnershipDecision(partitionOwnershipDecision)) {
		c.initializeWorkerManagers()
		go c.updateFetcher(c.config.NumConsumerFetchers)
	} else {
		panic("Could not reflect partition ownership")
	}

	c.startStreams()
}

func (c *Consumer) startStreams() {
	stopRedirects := make(map[TopicAndPartition]chan bool)
	for {
		Debug(c, "Inside select")
		select {
		case <-c.stopStreams: {
			Debug(c, "Stop streams")
			c.disconnectChannels(stopRedirects)
			return
		}
		case <-c.reconnectChannels: {
			Debug(c, "Restart streams")
			c.disconnectChannels(stopRedirects)
			c.connectChannels(stopRedirects)
		}
<<<<<<< HEAD
		case batch := <-c.batchChannel: {
			Debugf(c, "Got batch of length %d", len(batch))
			Debug(c, c.workerManagers)
			topicPartition := TopicAndPartition{batch[0].Topic, batch[0].Partition}
			if wm, ok := c.workerManagers[topicPartition]; !ok {
				Warn(c, fmt.Sprintf("%s - Failed to get wm for %s", c, topicPartition))
//				panic(fmt.Sprintf("%s - Failed to get wm for %s", c, topicPartition) )
			} else {
				wm.InputChannel<-batch
				c.batchesSentToWorkerManagerCounter.Inc(1)
			}
			Tracef(c, "Sent batch for processing: %s", batch)
=======
>>>>>>> 3ac92fd0
		}
	}
}

func (c *Consumer) connectChannels(stopRedirects map[TopicAndPartition]chan bool) {
	InLock(&c.workerManagersLock, func(){
		for topic, partitions := range c.TopicRegistry {
			for partition, info := range partitions {
				topicPartition := TopicAndPartition{topic, partition}
				from, exists := info.Accumulator.MessageBuffers[topicPartition]
				if !exists {
					Warnf(c, "Failed to pipe message buffer to workermanager on partition %s", topicPartition)
					continue
				}
				to, exists := c.workerManagers[topicPartition]
				if !exists {
					Warnf(c, "Failed to pipe message buffer to workermanager on partition %s", topicPartition)
					continue
				}
				stopRedirects[topicPartition] = Pipe(from.OutputChannel, to.InputChannel)
			}
		}
	})
}

func (c *Consumer) disconnectChannels(stopRedirects map[TopicAndPartition]chan bool) {
	for tp, stopRedirect := range stopRedirects {
		stopRedirect <- true
		delete(stopRedirects, tp)
	}
}

func (c *Consumer) createMessageStreams(topicCountMap map[string]int) {
	topicCount := &StaticTopicsToNumStreams {
		ConsumerId : c.config.ConsumerId,
		TopicsToNumStreamsMap : topicCountMap,
	}

	c.config.Coordinator.RegisterConsumer(c.config.ConsumerId, c.config.Groupid, topicCount)
	c.ReinitializeConsumer()
}

func (c *Consumer) createMessageStreamsByFilterN(topicFilter TopicFilter, numStreams int) {
	allTopics, err := c.config.Coordinator.GetAllTopics()
	if err != nil {
		panic(err)
	}
	filteredTopics := make([]string, 0)
	for _, topic := range allTopics {
		if topicFilter.IsTopicAllowed(topic, c.config.ExcludeInternalTopics) {
			filteredTopics = append(filteredTopics, topic)
		}
	}
	topicCount := &WildcardTopicsToNumStreams{
		Coordinator : c.config.Coordinator,
		ConsumerId : c.config.ConsumerId,
		TopicFilter : topicFilter,
		NumStreams : numStreams,
		ExcludeInternalTopics : c.config.ExcludeInternalTopics,
	}

	c.config.Coordinator.RegisterConsumer(c.config.ConsumerId, c.config.Groupid, topicCount)
	c.ReinitializeConsumer()

	//TODO subscriptions?
}

func (c *Consumer) createMessageStreamsByFilter(topicFilter TopicFilter) {
	c.createMessageStreamsByFilterN(topicFilter, c.config.NumConsumerFetchers)
}

func (c *Consumer) ReinitializeConsumer() {
	//TODO more subscriptions
	c.rebalance()
	c.subscribeForChanges(c.config.Groupid)
}

func (c *Consumer) ReinitializeAccumulatorsAndChannels(topicCount TopicsToNumStreams) {
	var accumulators []*BatchAccumulator = nil
	switch tc := topicCount.(type) {
	case *StaticTopicsToNumStreams: {
			for _, threadIdSet := range tc.GetConsumerThreadIdsPerTopic() {
				accumulatorsForThread := make([]*BatchAccumulator, len(threadIdSet))
				for i := 0; i < len(accumulatorsForThread); i++ {
					accumulatorsForThread[i] = NewBatchAccumulator(c.config, c.askNextBatch)
				}
				accumulators = append(accumulators, accumulatorsForThread...)
			}
		}
		case *WildcardTopicsToNumStreams: {
			for i := 0; i < tc.NumStreams; i++ {
				accumulators = append(accumulators, NewBatchAccumulator(c.config, c.askNextBatch))
			}
		}
	}

	consumerThreadIdsPerTopic := topicCount.GetConsumerThreadIdsPerTopic()

	allAccumulators := make([]*BatchAccumulator, 0)
	switch topicCount.(type) {
	case *StaticTopicsToNumStreams: {
		allAccumulators = accumulators
	}
	case *WildcardTopicsToNumStreams: {
		for _, _ = range consumerThreadIdsPerTopic {
			for _, accumulator := range accumulators {
				allAccumulators = append(allAccumulators, accumulator)
			}
		}
	}
	}
	topicThreadIds := make([]TopicAndThreadId, 0)
	for topic, threadIds := range consumerThreadIdsPerTopic {
		for _, threadId := range threadIds {
			topicThreadIds = append(topicThreadIds, TopicAndThreadId{topic, threadId})
		}
	}

	if len(topicThreadIds) != len(allAccumulators) {
		panic("Mismatch between thread ID count and channel count")
	}
	threadAccumulatorPairs := make(map[TopicAndThreadId]*BatchAccumulator)
	for i := 0; i < len(topicThreadIds); i++ {
		if _, exists := c.topicThreadIdsAndAccumulators[topicThreadIds[i]]; !exists {
			threadAccumulatorPairs[topicThreadIds[i]] = allAccumulators[i]
		} else {
			threadAccumulatorPairs[topicThreadIds[i]] = c.topicThreadIdsAndAccumulators[topicThreadIds[i]]
		}
	}

	c.topicThreadIdsAndAccumulators = threadAccumulatorPairs
}

func (c *Consumer) initializeWorkerManagers() {
<<<<<<< HEAD
	Debugf(c, "Initializing worker managers from topic registry: %s", c.TopicRegistry)
	for topic, partitions := range c.TopicRegistry {
		for partition := range partitions {
			topicPartition := TopicAndPartition{topic, partition}
			workerManager, exists := c.workerManagers[topicPartition]
			if !exists {
				workerManager = NewWorkerManager(fmt.Sprintf("WM-%s-%d", topic, partition), c.config, topicPartition, c.wmsIdleTimer,
												c.wmsBatchDurationTimer, c.activeWorkersCounter, c.pendingWMsTasksCounter)
				c.workerManagers[topicPartition] = workerManager
=======
	InLock(&c.workerManagersLock, func(){
		Debugf(c, "Initializing worker managers from topic registry: %s", c.TopicRegistry)
		for topic, partitions := range c.TopicRegistry {
			for partition := range partitions {
				topicPartition := TopicAndPartition{topic, partition}
				workerManager, exists := c.workerManagers[topicPartition]
				if !exists {
					workerManager = NewWorkerManager(fmt.Sprintf("WM-%s-%d", topic, partition), c.config, topicPartition, c.zkConn, c.wmsIdleTimer,
													c.wmsBatchDurationTimer, c.activeWorkersCounter, c.pendingWMsTasksCounter)
					c.workerManagers[topicPartition] = workerManager
				}
				go workerManager.Start()
>>>>>>> 3ac92fd0
			}
		}
		c.removeObsoleteWorkerManagers()
	})
	c.numWorkerManagersGauge.Update(int64(len(c.workerManagers)))

}

func (c *Consumer) removeObsoleteWorkerManagers() {
	//safely copy current workerManagers map to temp map
	obsoleteWms := make(map[TopicAndPartition]*WorkerManager)
	for tp, wm := range c.workerManagers {
		obsoleteWms[tp] = wm
	}
	//remove all valid partitions from temp map, so only obsolete left after
	for topic, partitions := range c.TopicRegistry {
		for partition := range partitions {
			delete(obsoleteWms, TopicAndPartition{topic, partition})
		}
	}
	//stopping and removing obsolete worker managers from consumer registry
	for tp := range obsoleteWms {
		select {
		case <-c.workerManagers[tp].Stop():
		case <-time.After(5 * time.Second):
		}
		delete(c.workerManagers, tp)
	}
}

func (c *Consumer) SwitchTopic(topicCountMap map[string]int, pattern string) {
	Infof(c, "Switching to %s with pattern '%s'", topicCountMap, pattern)
	//TODO: whitelist/blacklist pattern handling
	switchTopicCount := &TopicSwitch {
		ConsumerId : c.config.ConsumerId,
		TopicsToNumStreamsMap : topicCountMap,
		DesiredPattern: fmt.Sprintf("%s%s", SwitchToPatternPrefix, pattern),
	}

	c.config.Coordinator.RegisterConsumer(c.config.ConsumerId, c.config.Groupid, switchTopicCount)

	err := c.config.Coordinator.NotifyConsumerGroup(c.config.Groupid, c.config.ConsumerId)
	if err != nil {
		panic(err)
	}
}

func (c *Consumer) Close() <-chan bool {
	Info(c, "Consumer closing started...")
	c.isShuttingdown = true
	go func() {
		c.Unsubscribe()

		Info(c, "Closing fetcher manager...")
		<-c.fetcher.Close()
		Info(c, "Stopping worker manager...")
		if !c.stopWorkerManagers() {
			panic("Graceful shutdown failed")
		}

		Info(c, "Stopping offsets committer...")
		c.stopStreams <- true
		c.closeFinished <- true
	}()
	return c.closeFinished
}

func (c *Consumer) Idle() {
	c.fetcher.CloseAllFetchers()
	Debug(c, "About to stop worker managers")
	if len(c.workerManagers) > 0 {
		c.stopWorkerManagers()
	}
	Debug(c, "Successfully stopped worker managers")
	Debug(c, c.TopicRegistry)
	c.releasePartitionOwnership(c.TopicRegistry)
}

func (c *Consumer) stopWorkerManagers() bool {
	success := false
	InLock(&c.workerManagersLock, func(){
		if len(c.workerManagers) > 0 {
			wmsAreStopped := make(chan bool)
			wmStopChannels := make([]chan bool, 0)
			for _, wm := range c.workerManagers {
				wmStopChannels = append(wmStopChannels, wm.Stop())
			}
			Debugf(c, "Worker channels length: %d", len(wmStopChannels))
			NotifyWhenThresholdIsReached(wmStopChannels, wmsAreStopped, len(wmStopChannels))
			select {
			case <-wmsAreStopped: {
				Info(c, "All workers have been gracefully stopped")
				c.workerManagers = make(map[TopicAndPartition]*WorkerManager)
				success = true
			}
			case <-time.After(c.config.WorkerManagersStopTimeout): {
				Errorf(c, "Workers failed to stop whithin timeout of %s", c.config.WorkerManagersStopTimeout)
				success = false
			}
			}
		} else {
			Debug(c, "No worker managers to close")
			success = true
		}
	})

	return success
}

func (c *Consumer) updateFetcher(numStreams int) {
	Debugf(c, "Updating fetcher with numStreams = %d", numStreams)
	allPartitionInfos := make([]*PartitionTopicInfo, 0)
	Debugf(c, "Topic Registry = %s", c.TopicRegistry)
	for _, partitionAndInfo := range c.TopicRegistry {
		for _, partitionInfo := range partitionAndInfo {
			allPartitionInfos = append(allPartitionInfos, partitionInfo)
		}
	}

	Debug(c, "Restarted streams")
	c.fetcher.startConnections(allPartitionInfos, numStreams)
	Debug(c, "Updated fetcher")
	Debug(c, "Restarting streams")
	c.reconnectChannels <- true
}

func (c *Consumer) Ack(offset int64, topic string, partition int32) error {
	Infof(c, "Acking offset %d for topic %s and partition %d", offset, topic, partition)
	return nil
}

func (c *Consumer) subscribeForChanges(group string) {
	changes, err := c.config.Coordinator.SubscribeForChanges(group)
	if err != nil {
		panic(err)
	}

	go func() {
		for {
			select {
				case <-changes: {
					InLock(&c.rebalanceLock, func() { c.rebalance() })
				}
				case <-c.unsubscribe: {
					return
				}
			}
		}
	}()
}

func (c *Consumer) Unsubscribe() {
	c.unsubscribe <- true
	coordinator := c.config.Coordinator
	coordinator.Unsubscribe()
	c.releasePartitionOwnership(c.TopicRegistry)
	coordinator.DeregisterConsumer(c.config.ConsumerId, c.config.Groupid)
}

func (c *Consumer) rebalance() {
	partitionAssignor := NewPartitionAssignor(c.config.PartitionAssignmentStrategy)
	if (!c.isShuttingdown) {
		Infof(c, "rebalance triggered for %s\n", c.config.ConsumerId)
		var success = false
		for i := 0; i < int(c.config.RebalanceMaxRetries); i++ {
			if (tryRebalance(c, partitionAssignor)) {
				success = true
				break
			} else {
				time.Sleep(c.config.RebalanceBackoff)
			}
		}

		if (!success && !c.isShuttingdown) {
			panic(fmt.Sprintf("Failed to rebalance after %d retries", c.config.RebalanceMaxRetries))
		}
	} else {
		Infof(c, "Rebalance was triggered during consumer '%s' shutdown sequence. Ignoring...", c.config.ConsumerId)
	}
}

func tryRebalance(c *Consumer, partitionAssignor AssignStrategy) bool {
	//Don't hurry to delete it, we need it for closing the fetchers
	topicPerThreadIdsMap, err := NewTopicsToNumStreams(c.config.Groupid, c.config.ConsumerId, c.config.Coordinator, c.config.ExcludeInternalTopics)
	if (err != nil) {
		Errorf(c, "Failed to get topic count map: %s", err)
		return false
	}
	Infof(c, "%v\n", topicPerThreadIdsMap)

	brokers, err := c.config.Coordinator.GetAllBrokers()
	if (err != nil) {
		Errorf(c, "Failed to get broker list: %s", err)
		return false
	}
	Infof(c, "%v\n", brokers)
	c.releasePartitionOwnership(c.TopicRegistry)

	assignmentContext, err := NewAssignmentContext(c.config.Groupid, c.config.ConsumerId, c.config.ExcludeInternalTopics, c.config.Coordinator)
	if err != nil {
		Errorf(c, "Failed to initialize assignment context: %s", err)
		return false
	}

	partitionOwnershipDecision := partitionAssignor(assignmentContext)
	topicPartitions := make([]*TopicAndPartition, 0)
	for topicPartition, _ := range partitionOwnershipDecision {
		topicPartitions = append(topicPartitions, &TopicAndPartition{topicPartition.Topic, topicPartition.Partition})
	}

	offsetsFetchResponse, err := c.fetchOffsets(topicPartitions)
	if (err != nil) {
		Errorf(c, "Failed to fetch offsets during rebalance: %s", err)
		return false
	}

	currentTopicRegistry := make(map[string]map[int32]*PartitionTopicInfo)

	if (c.isShuttingdown) {
		Warnf(c, "Aborting consumer '%s' rebalancing, since shutdown sequence started.", c.config.ConsumerId)
		return true
	} else {
		c.ReinitializeAccumulatorsAndChannels(assignmentContext.MyTopicToNumStreams)
		for _, topicPartition := range topicPartitions {
			offset := offsetsFetchResponse.Blocks[topicPartition.Topic][topicPartition.Partition].Offset
			threadId := partitionOwnershipDecision[*topicPartition]
			c.addPartitionTopicInfo(currentTopicRegistry, topicPartition, offset, threadId)
		}
	}

	if (c.reflectPartitionOwnershipDecision(partitionOwnershipDecision)) {
		c.TopicRegistry = currentTopicRegistry
		c.initializeWorkerManagers()
		switch topicCount := assignmentContext.MyTopicToNumStreams.(type) {
			case *StaticTopicsToNumStreams: {
				var numStreams int
				for _, v := range topicCount.GetConsumerThreadIdsPerTopic() {
					numStreams = len(v)
					break
				}
				c.updateFetcher(numStreams)
			}
			case *WildcardTopicsToNumStreams: {
				c.updateFetcher(topicCount.NumStreams)
			}
		}
	} else {
		Errorf(c, "Failed to reflect partition ownership during rebalance")
		return false
	}

	return true
}

func (c *Consumer) fetchOffsets(topicPartitions []*TopicAndPartition) (*sarama.OffsetFetchResponse, error) {
	if (len(topicPartitions) == 0) {
		return &sarama.OffsetFetchResponse{}, nil
	} else {
		blocks := make(map[string]map[int32]*sarama.OffsetFetchResponseBlock)
		if (c.config.OffsetsStorage == "zookeeper") {
			for _, topicPartition := range topicPartitions {
				offset, err := c.config.Coordinator.GetOffsetForTopicPartition(c.config.Groupid, topicPartition)
				_, exists := blocks[topicPartition.Topic]
				if (!exists) {
					blocks[topicPartition.Topic] = make(map[int32]*sarama.OffsetFetchResponseBlock)
				}
				if (err != nil) {
					return nil, err
				} else {
					blocks[topicPartition.Topic][int32(topicPartition.Partition)] = &sarama.OffsetFetchResponseBlock {
						Offset: offset,
						Metadata: "",
						Err: sarama.NoError,
					}
				}
			}
		} else {
			panic(fmt.Sprintf("Offset storage '%s' is not supported", c.config.OffsetsStorage))
		}

		return &sarama.OffsetFetchResponse{ Blocks: blocks, }, nil
	}
}

func (c *Consumer) addPartitionTopicInfo(currentTopicRegistry map[string]map[int32]*PartitionTopicInfo,
	topicPartition *TopicAndPartition, offset int64,
	consumerThreadId ConsumerThreadId) {
	partTopicInfoMap, exists := currentTopicRegistry[topicPartition.Topic]
	if (!exists) {
		partTopicInfoMap = make(map[int32]*PartitionTopicInfo)
		currentTopicRegistry[topicPartition.Topic] = partTopicInfoMap
	}

	topicAndThreadId := TopicAndThreadId{topicPartition.Topic, consumerThreadId}
	var accumulator *BatchAccumulator = nil
	for topicThread, acc := range c.topicThreadIdsAndAccumulators {
		if reflect.DeepEqual(topicAndThreadId, topicThread) {
			accumulator = acc
		}
	}

	partTopicInfo := &PartitionTopicInfo{
		Topic: topicPartition.Topic,
		Partition: topicPartition.Partition,
		Accumulator: accumulator,
		ConsumedOffset: offset,
		FetchedOffset: offset,
		ClientId: c.config.ConsumerId,
	}

	partTopicInfoMap[topicPartition.Partition] = partTopicInfo
}

func (c *Consumer) reflectPartitionOwnershipDecision(partitionOwnershipDecision map[TopicAndPartition]ConsumerThreadId) bool {
	Infof(c, "Consumer %s is trying to reflect partition ownership decision: %v\n", c.config.ConsumerId, partitionOwnershipDecision)
	successfullyOwnedPartitions := make([]*TopicAndPartition, 0)
	for topicPartition, consumerThreadId := range partitionOwnershipDecision {
		success, err := c.config.Coordinator.ClaimPartitionOwnership(c.config.Groupid, topicPartition.Topic, topicPartition.Partition, consumerThreadId)
		if (err != nil) {
			panic(err)
		}
		if (success) {
			Debugf(c, "Consumer %s, successfully claimed partition %d for topic %s", c.config.ConsumerId, topicPartition.Partition, topicPartition.Topic)
			successfullyOwnedPartitions = append(successfullyOwnedPartitions, &topicPartition)
		} else {
			Warnf(c, "Consumer %s failed to claim partition %d for topic %s", c.config.ConsumerId, topicPartition.Partition, topicPartition.Topic)
		}
	}

	if (len(partitionOwnershipDecision) > len(successfullyOwnedPartitions)) {
		Warnf(c, "Consumer %s failed to reflect all partitions %d of %d", c.config.ConsumerId, len(successfullyOwnedPartitions), len(partitionOwnershipDecision))
		for _, topicPartition := range successfullyOwnedPartitions {
			c.config.Coordinator.ReleasePartitionOwnership(c.config.Groupid, topicPartition.Topic, topicPartition.Partition)
		}
		return false
	}

	return true
}

func (c *Consumer) releasePartitionOwnership(localTopicRegistry map[string]map[int32]*PartitionTopicInfo) {
	Info(c, "Releasing partition ownership")
	for topic, partitionInfos := range localTopicRegistry {
		for partition, _ := range partitionInfos {
			if err := c.config.Coordinator.ReleasePartitionOwnership(c.config.Groupid, topic, partition); err != nil {
				panic(err)
			}
		}
		delete(localTopicRegistry, topic)
	}
}

func IsOffsetInvalid(offset int64) bool {
	return offset <= InvalidOffset
}<|MERGE_RESOLUTION|>--- conflicted
+++ resolved
@@ -162,21 +162,6 @@
 			c.disconnectChannels(stopRedirects)
 			c.connectChannels(stopRedirects)
 		}
-<<<<<<< HEAD
-		case batch := <-c.batchChannel: {
-			Debugf(c, "Got batch of length %d", len(batch))
-			Debug(c, c.workerManagers)
-			topicPartition := TopicAndPartition{batch[0].Topic, batch[0].Partition}
-			if wm, ok := c.workerManagers[topicPartition]; !ok {
-				Warn(c, fmt.Sprintf("%s - Failed to get wm for %s", c, topicPartition))
-//				panic(fmt.Sprintf("%s - Failed to get wm for %s", c, topicPartition) )
-			} else {
-				wm.InputChannel<-batch
-				c.batchesSentToWorkerManagerCounter.Inc(1)
-			}
-			Tracef(c, "Sent batch for processing: %s", batch)
-=======
->>>>>>> 3ac92fd0
 		}
 	}
 }
@@ -311,17 +296,6 @@
 }
 
 func (c *Consumer) initializeWorkerManagers() {
-<<<<<<< HEAD
-	Debugf(c, "Initializing worker managers from topic registry: %s", c.TopicRegistry)
-	for topic, partitions := range c.TopicRegistry {
-		for partition := range partitions {
-			topicPartition := TopicAndPartition{topic, partition}
-			workerManager, exists := c.workerManagers[topicPartition]
-			if !exists {
-				workerManager = NewWorkerManager(fmt.Sprintf("WM-%s-%d", topic, partition), c.config, topicPartition, c.wmsIdleTimer,
-												c.wmsBatchDurationTimer, c.activeWorkersCounter, c.pendingWMsTasksCounter)
-				c.workerManagers[topicPartition] = workerManager
-=======
 	InLock(&c.workerManagersLock, func(){
 		Debugf(c, "Initializing worker managers from topic registry: %s", c.TopicRegistry)
 		for topic, partitions := range c.TopicRegistry {
@@ -329,12 +303,11 @@
 				topicPartition := TopicAndPartition{topic, partition}
 				workerManager, exists := c.workerManagers[topicPartition]
 				if !exists {
-					workerManager = NewWorkerManager(fmt.Sprintf("WM-%s-%d", topic, partition), c.config, topicPartition, c.zkConn, c.wmsIdleTimer,
+					workerManager = NewWorkerManager(fmt.Sprintf("WM-%s-%d", topic, partition), c.config, topicPartition, c.wmsIdleTimer,
 													c.wmsBatchDurationTimer, c.activeWorkersCounter, c.pendingWMsTasksCounter)
 					c.workerManagers[topicPartition] = workerManager
 				}
 				go workerManager.Start()
->>>>>>> 3ac92fd0
 			}
 		}
 		c.removeObsoleteWorkerManagers()
