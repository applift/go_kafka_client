/**
 * Licensed to the Apache Software Foundation (ASF) under one or more
 * contributor license agreements.  See the NOTICE file distributed with
 * this work for additional information regarding copyright ownership.
 * The ASF licenses this file to You under the Apache License, Version 2.0
 * (the "License"); you may not use this file except in compliance with
 * the License.  You may obtain a copy of the License at
 * 
 *    http://www.apache.org/licenses/LICENSE-2.0
 *
 * Unless required by applicable law or agreed to in writing, software
 * distributed under the License is distributed on an "AS IS" BASIS,
 * WITHOUT WARRANTIES OR CONDITIONS OF ANY KIND, either express or implied.
 * See the License for the specific language governing permissions and
 * limitations under the License.
 */

package go_kafka_client

import (
	"time"
	"github.com/samuel/go-zookeeper/zk"
	"os"
	"os/signal"
	"sync"
	"fmt"
	"github.com/Shopify/sarama"
	"reflect"
)

var InvalidOffset int64 = -1

var SmallestOffset = "smallest"

type Consumer struct {
	config        *ConsumerConfig
	zookeeper      []string
	fetcher         *consumerFetcherManager
	messages       chan *Message
	unsubscribe    chan bool
	closeFinished  chan bool
	zkConn          *zk.Conn
	rebalanceLock  sync.Mutex
	isShuttingdown bool
	topicChannels map[string][]<-chan []*Message
	topicThreadIdsAndSharedChannels map[TopicAndThreadId]*SharedBlockChannel
	TopicRegistry map[string]map[int32]*PartitionTopicInfo
	checkPointedZkOffsets map[*TopicAndPartition]int64
	closeChannels  []chan bool
	offsetsCommitter *OffsetsCommitter
	workerManagers map[TopicAndPartition]*WorkerManager
	askNextBatch chan TopicAndPartition
}

type Message struct {
	Key       []byte
	Value     []byte
	Topic     string
	Partition int32
	Offset    int64
}

func NewConsumer(config *ConsumerConfig) *Consumer {
	Infof(config.ConsumerId, "Starting new consumer with configuration: %s", config)
	c := &Consumer{
		config : config,
		unsubscribe : make(chan bool, 1),
		closeFinished : make(chan bool),
		topicChannels : make(map[string][]<-chan []*Message),
		topicThreadIdsAndSharedChannels : make(map[TopicAndThreadId]*SharedBlockChannel),
		TopicRegistry: make(map[string]map[int32]*PartitionTopicInfo),
		checkPointedZkOffsets: make(map[*TopicAndPartition]int64),
		closeChannels: make([]chan bool, 0),
		workerManagers: make(map[TopicAndPartition]*WorkerManager),
		askNextBatch: make(chan TopicAndPartition),
	}

	c.addShutdownHook()

	c.connectToZookeeper()
	c.fetcher = newConsumerFetcherManager(c.config, c.zkConn, c.askNextBatch)

	return c
}

func (c *Consumer) String() string {
	return c.config.ConsumerId
}

func (c *Consumer) StartStatic(topicCountMap map[string]int) {
	streams := c.createMessageStreams(topicCountMap)
	allStreams := make([]<-chan []*Message, 0)
	for _, channels := range streams {
		for _, ch := range channels {
			allStreams = append(allStreams, ch)
		}
	}

	c.startStreams(allStreams)
}

func (c *Consumer) StartWildcard(topicFilter TopicFilter, numStreams int) {
	streams := c.createMessageStreamsByFilterN(topicFilter, numStreams)
	c.startStreams(streams)
}

<<<<<<< HEAD
func (c *Consumer) startStreams(cases []reflect.SelectCase) {
	go c.workerManager.Start()
=======
func (c *Consumer) startStreams(allStreams []<-chan []*Message) {
	streamsChannel := make(<-chan []*Message)
	RedirectChannelsTo(allStreams, streamsChannel)
>>>>>>> bb7e17a1
	for {
		batch := <-streamsChannel
		topicPartition := TopicAndPartition{batch[0].Topic, batch[0].Partition}
		c.workerManagers[topicPartition].InputChannel <- batch
	}
}

func (c *Consumer) createMessageStreams(topicCountMap map[string]int) map[string][]<-chan []*Message {
	staticTopicCount := &StaticTopicsToNumStreams {
		ConsumerId : c.config.ConsumerId,
		TopicsToNumStreamsMap : topicCountMap,
	}

	var accumulators []*BatchAccumulator = nil
	for _, threadIdSet := range staticTopicCount.GetConsumerThreadIdsPerTopic() {
		accumulatorsForThread := make([]*BatchAccumulator, len(threadIdSet))
		for i := 0; i < len(accumulatorsForThread); i++ {
			closeChannel := make(chan bool, 1)
			c.closeChannels = append(c.closeChannels, closeChannel)
			accumulatorsForThread[i] = NewBatchAccumulator(c.config, closeChannel)
		}
		accumulators = append(accumulators, accumulatorsForThread...)
	}

	c.RegisterInZK(staticTopicCount)
	c.ReinitializeConsumer(staticTopicCount, accumulators)

	return c.topicChannels
}

func (c *Consumer) createMessageStreamsByFilterN(topicFilter TopicFilter, numStreams int) []<-chan []*Message {
	var acuumulators []*BatchAccumulator = nil
	for i := 0; i < numStreams; i++ {
		closeChannel := make(chan bool, 1)
		c.closeChannels = append(c.closeChannels, closeChannel)
		acuumulators = append(acuumulators, NewBatchAccumulator(c.config, closeChannel))
	}
	allTopics, err := GetTopics(c.zkConn)
	if err != nil {
		panic(err)
	}
	filteredTopics := make([]string, 0)
	for _, topic := range allTopics {
		if topicFilter.IsTopicAllowed(topic, c.config.ExcludeInternalTopics) {
			filteredTopics = append(filteredTopics, topic)
		}
	}
	topicCount := &WildcardTopicsToNumStreams{
		ZkConnection : c.zkConn,
		ConsumerId : c.config.ConsumerId,
		TopicFilter : topicFilter,
		NumStreams : numStreams,
		ExcludeInternalTopics : c.config.ExcludeInternalTopics,
	}

	c.RegisterInZK(topicCount)
	c.ReinitializeConsumer(topicCount, acuumulators)

	//TODO subscriptions?

	messages := make([]<-chan []*Message, 0)
	for _, accumulator := range acuumulators {
		messages = append(messages, accumulator.OutputChannel)
	}

	return messages
}

func (c *Consumer) createMessageStreamsByFilter(topicFilter TopicFilter) []<-chan []*Message {
	return c.createMessageStreamsByFilterN(topicFilter, c.config.NumConsumerFetchers)
}

func (c *Consumer) RegisterInZK(topicCount TopicsToNumStreams) {
	RegisterConsumer(c.zkConn, c.config.Groupid, c.config.ConsumerId, &ConsumerInfo{
			Version : int16(1),
			Subscription : topicCount.GetTopicsToNumStreamsMap(),
			Pattern : topicCount.Pattern(),
			Timestamp : time.Now().Unix(),
		})
}

func (c *Consumer) ReinitializeConsumer(topicCount TopicsToNumStreams, accumulators []*BatchAccumulator) {
	consumerThreadIdsPerTopic := topicCount.GetConsumerThreadIdsPerTopic()

	allAccumulators := make([]*BatchAccumulator, 0)
	switch topicCount.(type) {
		case *StaticTopicsToNumStreams: {
			allAccumulators = accumulators
		}
		case *WildcardTopicsToNumStreams: {
			for _, _ = range consumerThreadIdsPerTopic {
				for _, accumulator := range accumulators {
					allAccumulators = append(allAccumulators, accumulator)
				}
			}
		}
	}
	topicThreadIds := make([]TopicAndThreadId, 0)
	for topic, threadIds := range consumerThreadIdsPerTopic {
		for _, threadId := range threadIds {
			topicThreadIds = append(topicThreadIds, TopicAndThreadId{topic, threadId})
		}
	}

	if len(topicThreadIds) != len(allAccumulators) {
		panic("Mismatch between thread ID count and channel count")
	}
	threadAccumulatorPairs := make(map[TopicAndThreadId]*BatchAccumulator)
	for i := 0; i < len(topicThreadIds); i++ {
		threadAccumulatorPairs[topicThreadIds[i]] = allAccumulators[i]
	}

	for topicThread, accumulator := range threadAccumulatorPairs {
		c.topicThreadIdsAndSharedChannels[topicThread] = accumulator.InputChannel
	}

	topicToStreams := make(map[string][]<-chan []*Message)
	for topicThread, accumulator := range threadAccumulatorPairs {
		topic := topicThread.Topic
		if topicToStreams[topic] == nil {
			topicToStreams[topic] = make([]<-chan []*Message, 0)
		}
		topicToStreams[topic] = append(topicToStreams[topic], accumulator.OutputChannel)
	}
	c.topicChannels = topicToStreams

	c.subscribeForChanges(c.config.Groupid)
	//TODO more subscriptions

	c.rebalance()

	workerChannels := make([]chan map[TopicAndPartition]int64, 0)
	for topic, partitions := range c.TopicRegistry {
		for partition := range partitions {
			workerChannel := make(chan map[TopicAndPartition]int64)
			c.workerManagers[TopicAndPartition{topic, partition}] = NewWorkerManager(c.config, workerChannel)
			workerChannels = append(workerChannels, workerChannel)
		}
	}
	c.offsetsCommitter = NewOffsetsCommiter(c.config, workerChannels, c.askNextBatch, c.zkConn)
}

func (c *Consumer) SwitchTopic(topicCountMap map[string]int, pattern string) {
	Infof(c, "Switching to %s with pattern '%s'", topicCountMap, pattern)
	//TODO: whitelist/blacklist pattern handling
	staticTopicCount := &TopicSwitch {
		ConsumerId : c.config.ConsumerId,
		TopicsToNumStreamsMap : topicCountMap,
		DesiredPattern: pattern,
	}

	RegisterConsumer(c.zkConn, c.config.Groupid, c.config.ConsumerId, &ConsumerInfo{
		Version : int16(1),
		Subscription : staticTopicCount.GetTopicsToNumStreamsMap(),
		Pattern : fmt.Sprintf("%s%s", SwitchToPatternPrefix, staticTopicCount.Pattern()),
		Timestamp : time.Now().Unix(),
	})
	err := NotifyConsumerGroup(c.zkConn, c.config.Groupid, c.config.ConsumerId)
	if err != nil {
		panic(err)
	}
}

func (c *Consumer) Close() <-chan bool {
	Info(c, "Closing consumer")
	c.isShuttingdown = true
	go func() {
		Info(c, "Closing channels")
		for _, ch := range c.closeChannels {
			ch <- true
		}
		Info(c, "Closing fetcher")
		<-c.fetcher.Close()
		Info(c, "Unsubscribing")
		c.unsubscribe <- true
		Info(c, "Finished")
		c.closeFinished <- true
	}()
	return c.closeFinished
}

func (c *Consumer) updateFetcher() {
	allPartitionInfos := make([]*PartitionTopicInfo, 0)
	for _, partitionAndInfo := range c.TopicRegistry {
		for _, partitionInfo := range partitionAndInfo {
			allPartitionInfos = append(allPartitionInfos, partitionInfo)
		}
	}

	c.fetcher.startConnections(allPartitionInfos)
}

func (c *Consumer) Ack(offset int64, topic string, partition int32) error {
	Infof(c, "Acking offset %d for topic %s and partition %d", offset, topic, partition)
	return nil
}

func (c *Consumer) addShutdownHook() {
	s := make(chan os.Signal, 1)
	signal.Notify(s, os.Interrupt)
	go func() {
		<-s
		c.Close()
	}()
}

func (c *Consumer) connectToZookeeper() {
	Infof(c, "Connecting to ZK at %s\n", c.config.ZookeeperConnect)
	if conn, _, err := zk.Connect(c.config.ZookeeperConnect, c.config.ZookeeperTimeout); err != nil {
		panic(err)
	} else {
		c.zkConn = conn
	}
}

func (c *Consumer) subscribeForChanges(group string) {
	dirs := NewZKGroupDirs(group)
	Infof(c, "Subscribing for changes for %s", dirs.ConsumerRegistryDir)
	err := CreateOrUpdatePathParentMayNotExist(c.zkConn, dirs.ConsumerChangesDir, make([]byte, 0))
	if err != nil {
		panic(err)
	}

	consumersWatcher, err := GetConsumersInGroupWatcher(c.zkConn, group)
	if err != nil {
		panic(err)
	}
	consumerGroupChangesWatcher, err := GetConsumerGroupChangesWatcher(c.zkConn, group)
	if err != nil {
		panic(err)
	}
	topicsWatcher, err := GetTopicsWatcher(c.zkConn)
	if err != nil {
		panic(err)
	}
	brokersWatcher, err := GetAllBrokersInClusterWatcher(c.zkConn)
	if err != nil {
		panic(err)
	}

	go func() {
		for {
			select {
			case e := <-topicsWatcher: {
				Trace(c, e)
				if e.State == zk.StateDisconnected {
					Debug(c, "Topic registry watcher session ended, reconnecting...")
					watcher, err := GetTopicsWatcher(c.zkConn)
					if err != nil {
						panic(err)
					}
					topicsWatcher = watcher
				} else {
					InLock(&c.rebalanceLock, func() { triggerRebalanceIfNeeded(e, c) })
				}
			}
			case e := <-consumersWatcher: {
				Trace(c, e)
				if e.State == zk.StateDisconnected {
					Debug(c, "Consumer registry watcher session ended, reconnecting...")
					watcher, err := GetConsumersInGroupWatcher(c.zkConn, group)
					if err != nil {
						panic(err)
					}
					consumersWatcher = watcher
				} else {
					InLock(&c.rebalanceLock, func() { triggerRebalanceIfNeeded(e, c) })
				}
			}
			case e := <-brokersWatcher: {
				Trace(c, e)
				if e.State == zk.StateDisconnected {
					Debug(c, "Broker registry watcher session ended, reconnecting...")
					watcher, err := GetAllBrokersInClusterWatcher(c.zkConn)
					if err != nil {
						panic(err)
					}
					brokersWatcher = watcher
				} else {
					InLock(&c.rebalanceLock, func() { triggerRebalanceIfNeeded(e, c) })
				}
			}
			case e := <-consumerGroupChangesWatcher: {
				Trace(c, e)
				if e.State == zk.StateDisconnected {
					Debug(c, "Consumer changes watcher session ended, reconnecting...")
					watcher, err := GetConsumerGroupChangesWatcher(c.zkConn, group)
					if err != nil {
						panic(err)
					}
					consumerGroupChangesWatcher = watcher
				} else {
					InLock(&c.rebalanceLock, func() { triggerRebalanceIfNeeded(e, c) })
				}
			}
			case <-c.unsubscribe: {
				Debug(c, "Unsubscribing from changes")
				c.releasePartitionOwnership(c.TopicRegistry)
				err := DeregisterConsumer(c.zkConn, c.config.Groupid, c.config.ConsumerId)
				if err != nil {
					panic(err)
				}
				break
			}
			}
		}
	}()
}

func triggerRebalanceIfNeeded(e zk.Event, c *Consumer) {
	emptyEvent := zk.Event{}
	if e != emptyEvent {
		c.rebalance()
	} else {
		time.Sleep(2 * time.Second)
	}
}

func (c *Consumer) rebalance() {
	partitionAssignor := NewPartitionAssignor(c.config.PartitionAssignmentStrategy)
	if (!c.isShuttingdown) {
		Infof(c, "rebalance triggered for %s\n", c.config.ConsumerId)
		var success = false
		for i := 0; i < int(c.config.RebalanceMaxRetries); i++ {
			if (tryRebalance(c, partitionAssignor)) {
				success = true
				break
			} else {
				time.Sleep(c.config.RebalanceBackoffMs)
			}
		}

		if (!success && !c.isShuttingdown) {
			panic(fmt.Sprintf("Failed to rebalance after %d retries", c.config.RebalanceMaxRetries))
		}
	} else {
		Infof(c, "Rebalance was triggered during consumer '%s' shutdown sequence. Ignoring...", c.config.ConsumerId)
	}
}

func tryRebalance(c *Consumer, partitionAssignor AssignStrategy) bool {
	//Don't hurry to delete it, we need it for closing the fetchers
	topicPerThreadIdsMap, err := NewTopicsToNumStreams(c.config.Groupid, c.config.ConsumerId, c.zkConn, c.config.ExcludeInternalTopics)
	if (err != nil) {
		Errorf(c, "Failed to get topic count map: %s", err)
		return false
	}
	Infof(c, "%v\n", topicPerThreadIdsMap)

	brokers, err := GetAllBrokersInCluster(c.zkConn)
	if (err != nil) {
		Errorf(c, "Failed to get broker list: %s", err)
		return false
	}
	Infof(c, "%v\n", brokers)

	c.fetcher.CloseAllFetchers()
	Debug(c, c.TopicRegistry)
	c.releasePartitionOwnership(c.TopicRegistry)

	assignmentContext, err := NewAssignmentContext(c.config.Groupid, c.config.ConsumerId, c.config.ExcludeInternalTopics, c.zkConn)
	if err != nil {
		Errorf(c, "Failed to initialize assignment context: %s", err)
		return false
	}
	if assignmentContext.State.IsGroupTopicSwitchInProgress {
		Info(c, "Consumer group is in process of switching to new topics")
		if !assignmentContext.InTopicSwitch {
			c.SwitchTopic(assignmentContext.State.DesiredTopicCountMap, assignmentContext.State.DesiredPattern)
			return true
		}

		if !assignmentContext.State.IsGroupTopicSwitchInSync {
			zkGroupInSync, err := IsConsumerGroupInSync(c.zkConn, c.config.Groupid)
			if err != nil {
				Error(c, "Failed to get group sync state")
				return false
			}
			if !zkGroupInSync {
				Infof(c, "Group is not sync yet. Waiting...")
				return true
			}
		} else {
			err = CreateConsumerGroupSync(c.zkConn, c.config.Groupid)
			if err != nil {
				Error(c, "Failed to initialize assignment context")
				return false
			}
		}

		RegisterConsumer(c.zkConn, assignmentContext.Group, assignmentContext.ConsumerId, &ConsumerInfo{
			Version : int16(1),
			Subscription : assignmentContext.State.DesiredTopicCountMap,
			Pattern : assignmentContext.State.DesiredPattern,
			Timestamp : time.Now().Unix(),
		})
		err = NotifyConsumerGroup(c.zkConn, c.config.Groupid, c.config.ConsumerId)
		if (err != nil) {
			Errorf(c, "Failed to notify consumer group: %s", err)
			return false
		}
	} else {
		err = DeleteConsumerGroupSync(c.zkConn, c.config.Groupid)
		if err != nil {
			Errorf(c, "Failed to delete consumer group sync: %s", err)
		}
		err = PurgeObsoleteConsumerGroupNotifications(c.zkConn, c.config.Groupid)
		if err != nil {
			Errorf(c, "Failed to delete obsolete notifications for consumer group: %s", err)
		}
	}

	partitionOwnershipDecision := partitionAssignor(assignmentContext)
	topicPartitions := make([]*TopicAndPartition, 0)
	for topicPartition, _ := range partitionOwnershipDecision {
		topicPartitions = append(topicPartitions, &TopicAndPartition{topicPartition.Topic, topicPartition.Partition})
	}

	offsetsFetchResponse, err := c.fetchOffsets(topicPartitions)
	if (err != nil) {
		Errorf(c, "Failed to fetch offsets during rebalance: %s", err)
		return false
	}

	currentTopicRegistry := make(map[string]map[int32]*PartitionTopicInfo)

	if (c.isShuttingdown) {
		Warnf(c, "Aborting consumer '%s' rebalancing, since shutdown sequence started.", c.config.ConsumerId)
		return true
	} else {
		for _, topicPartition := range topicPartitions {
			offset := offsetsFetchResponse.Blocks[topicPartition.Topic][topicPartition.Partition].Offset
			threadId := partitionOwnershipDecision[*topicPartition]
			c.addPartitionTopicInfo(currentTopicRegistry, topicPartition, offset, threadId)
		}
	}

	if (c.reflectPartitionOwnershipDecision(partitionOwnershipDecision)) {
		c.TopicRegistry = currentTopicRegistry
		c.updateFetcher()
	} else {
		Errorf(c, "Failed to reflect partition ownership during rebalance")
		return false
	}

	return true
}

func (c *Consumer) fetchOffsets(topicPartitions []*TopicAndPartition) (*sarama.OffsetFetchResponse, error) {
	if (len(topicPartitions) == 0) {
		return &sarama.OffsetFetchResponse{}, nil
	} else {
		blocks := make(map[string]map[int32]*sarama.OffsetFetchResponseBlock)
		if (c.config.OffsetsStorage == "zookeeper") {
			for _, topicPartition := range topicPartitions {
				offset, err := GetOffsetForTopicPartition(c.zkConn, c.config.Groupid, topicPartition)
				_, exists := blocks[topicPartition.Topic]
				if (!exists) {
					blocks[topicPartition.Topic] = make(map[int32]*sarama.OffsetFetchResponseBlock)
				}
				if (err != nil) {
					return nil, err
				} else {
					blocks[topicPartition.Topic][int32(topicPartition.Partition)] = &sarama.OffsetFetchResponseBlock {
						Offset: offset,
						Metadata: "",
						Err: sarama.NoError,
					}
				}
			}
		} else {
			panic(fmt.Sprintf("Offset storage '%s' is not supported", c.config.OffsetsStorage))
		}

		return &sarama.OffsetFetchResponse{ Blocks: blocks, }, nil
	}
}

func (c *Consumer) addPartitionTopicInfo(currentTopicRegistry map[string]map[int32]*PartitionTopicInfo,
	topicPartition *TopicAndPartition, offset int64,
	consumerThreadId *ConsumerThreadId) {
	partTopicInfoMap, exists := currentTopicRegistry[topicPartition.Topic]
	if (!exists) {
		partTopicInfoMap = make(map[int32]*PartitionTopicInfo)
		currentTopicRegistry[topicPartition.Topic] = partTopicInfoMap
	}

	topicAndThreadId := TopicAndThreadId{topicPartition.Topic, consumerThreadId}
	var blocks *SharedBlockChannel = nil
	for topicThread, blocksChannel := range c.topicThreadIdsAndSharedChannels {
		if reflect.DeepEqual(topicAndThreadId, topicThread) {
			blocks = blocksChannel
		}
	}

	partTopicInfo := &PartitionTopicInfo{
		Topic: topicPartition.Topic,
		Partition: topicPartition.Partition,
		BlockChannel: blocks,
		ConsumedOffset: offset,
		FetchedOffset: offset,
		FetchSize: int(c.config.FetchMessageMaxBytes),
		ClientId: c.config.ConsumerId,
	}

	partTopicInfoMap[topicPartition.Partition] = partTopicInfo
	c.checkPointedZkOffsets[topicPartition] = offset
}

func (c *Consumer) reflectPartitionOwnershipDecision(partitionOwnershipDecision map[TopicAndPartition]*ConsumerThreadId) bool {
	Infof(c, "Consumer %s is trying to reflect partition ownership decision: %v\n", c.config.ConsumerId, partitionOwnershipDecision)
	successfullyOwnedPartitions := make([]*TopicAndPartition, 0)
	for topicPartition, consumerThreadId := range partitionOwnershipDecision {
		success, err := ClaimPartitionOwnership(c.zkConn, c.config.Groupid, topicPartition.Topic, topicPartition.Partition, consumerThreadId)
		if (err != nil) {
			panic(err)
		}
		if (success) {
			Debugf(c, "Consumer %s, successfully claimed partition %d for topic %s", c.config.ConsumerId, topicPartition.Partition, topicPartition.Topic)
			successfullyOwnedPartitions = append(successfullyOwnedPartitions, &topicPartition)
		} else {
			Warnf(c, "Consumer %s failed to claim partition %d for topic %s", c.config.ConsumerId, topicPartition.Partition, topicPartition.Topic)
		}
	}

	if (len(partitionOwnershipDecision) > len(successfullyOwnedPartitions)) {
		Warnf(c, "Consumer %s failed to reflect all partitions %d of %d", c.config.ConsumerId, len(successfullyOwnedPartitions), len(partitionOwnershipDecision))
		for _, topicPartition := range successfullyOwnedPartitions {
			DeletePartitionOwnership(c.zkConn, c.config.Groupid, topicPartition.Topic, topicPartition.Partition)
		}
		return false
	}

	return true
}

func (c *Consumer) releasePartitionOwnership(localTopicRegistry map[string]map[int32]*PartitionTopicInfo) {
	Info(c, "Releasing partition ownership")
	for topic, partitionInfos := range localTopicRegistry {
		for partition, _ := range partitionInfos {
			err := DeletePartitionOwnership(c.zkConn, c.config.Groupid, topic, partition)
			if (err != nil) {
				if err == zk.ErrNoNode {
					Warn(c, err)
				} else {
					panic(err)
				}
			}
		}
		delete(localTopicRegistry, topic)
	}
}

func IsOffsetInvalid(offset int64) bool {
	return offset <= InvalidOffset
}<|MERGE_RESOLUTION|>--- conflicted
+++ resolved
@@ -104,14 +104,9 @@
 	c.startStreams(streams)
 }
 
-<<<<<<< HEAD
-func (c *Consumer) startStreams(cases []reflect.SelectCase) {
-	go c.workerManager.Start()
-=======
 func (c *Consumer) startStreams(allStreams []<-chan []*Message) {
 	streamsChannel := make(<-chan []*Message)
 	RedirectChannelsTo(allStreams, streamsChannel)
->>>>>>> bb7e17a1
 	for {
 		batch := <-streamsChannel
 		topicPartition := TopicAndPartition{batch[0].Topic, batch[0].Partition}
