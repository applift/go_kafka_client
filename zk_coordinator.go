/* Licensed to the Apache Software Foundation (ASF) under one or more
contributor license agreements.  See the NOTICE file distributed with
this work for additional information regarding copyright ownership.
The ASF licenses this file to You under the Apache License, Version 2.0
(the "License"); you may not use this file except in compliance with
the License.  You may obtain a copy of the License at

    http://www.apache.org/licenses/LICENSE-2.0

Unless required by applicable law or agreed to in writing, software
distributed under the License is distributed on an "AS IS" BASIS,
WITHOUT WARRANTIES OR CONDITIONS OF ANY KIND, either express or implied.
See the License for the specific language governing permissions and
limitations under the License. */

package go_kafka_client

import (
	"encoding/json"
	"errors"
	"fmt"
	"path"
	"sort"
	"strconv"
	"strings"
	"time"

	"github.com/samuel/go-zookeeper/zk"
)

var (
	consumersPath    = "/consumers"
	brokerIdsPath    = "/brokers/ids"
	brokerTopicsPath = "/brokers/topics"
)

// ZookeeperCoordinator implements ConsumerCoordinator and OffsetStorage interfaces and is used to coordinate multiple consumers that work within the same consumer group
// as well as storing and retrieving their offsets.
type ZookeeperCoordinator struct {
	config      *ZookeeperConfig
	zkConn      *zk.Conn
	unsubscribe chan bool
}

func (this *ZookeeperCoordinator) String() string {
	return "zk"
}

// Creates a new ZookeeperCoordinator with a given configuration.
// The new created ZookeeperCoordinator does NOT automatically connect to zookeeper, you should call Connect() explicitly
func NewZookeeperCoordinator(Config *ZookeeperConfig) *ZookeeperCoordinator {
	return &ZookeeperCoordinator{
		config:      Config,
		unsubscribe: make(chan bool),
	}
}

/* Establish connection to this ConsumerCoordinator. Returns an error if fails to connect, nil otherwise. */
func (this *ZookeeperCoordinator) Connect() (err error) {
	for i := 0; i <= this.config.MaxRequestRetries; i++ {
		this.zkConn, err = this.tryConnect()
		if err == nil {
			return
		}
		Tracef(this, "Zookeeper connect failed after %d-th retry", i)
		time.Sleep(this.config.RequestBackoff)
	}
	return
}

func (this *ZookeeperCoordinator) tryConnect() (zkConn *zk.Conn, err error) {
	Infof(this, "Connecting to ZK at %s\n", this.config.ZookeeperConnect)
	zkConn, _, err = zk.Connect(this.config.ZookeeperConnect, this.config.ZookeeperTimeout)
	return
}

func (this *ZookeeperCoordinator) Disconnect() {
	Infof(this, "Closing connection to ZK at %s\n", this.config.ZookeeperConnect)
	this.zkConn.Close()
}

/* Registers a new consumer with Consumerid id and TopicCount subscription that is a part of consumer group Groupid in this ConsumerCoordinator. Returns an error if registration failed, nil otherwise. */
func (this *ZookeeperCoordinator) RegisterConsumer(Consumerid string, Groupid string, TopicCount TopicsToNumStreams) (err error) {
	backoffMultiplier := 1
	this.ensureZkPathsExist(Groupid)
	for i := 0; i <= this.config.MaxRequestRetries; i++ {
		err = this.tryRegisterConsumer(Consumerid, Groupid, TopicCount)
		if err == nil {
			return
		}
		Tracef(this, "Registering consumer %s in group %s failed after %d-th retry", Consumerid, Groupid, i)
		time.Sleep(this.config.RequestBackoff * time.Duration(backoffMultiplier))
		backoffMultiplier++
	}
	return
}

func (this *ZookeeperCoordinator) tryRegisterConsumer(Consumerid string, Groupid string, TopicCount TopicsToNumStreams) (err error) {
	Debugf(this, "Trying to register consumer %s at group %s in Zookeeper", Consumerid, Groupid)
	registryDir := newZKGroupDirs(this.config.Root, Groupid).ConsumerRegistryDir
	pathToConsumer := fmt.Sprintf("%s/%s", registryDir, Consumerid)
	data, mappingError := json.Marshal(&ConsumerInfo{
		Version:      int16(1),
		Subscription: TopicCount.GetTopicsToNumStreamsMap(),
		Pattern:      TopicCount.Pattern(),
		Timestamp:    time.Now().Unix(),
	})
	if mappingError != nil {
		return mappingError
	}

	Debugf(this, "Path: %s", pathToConsumer)

	_, err = this.zkConn.Create(pathToConsumer, data, zk.FlagEphemeral, zk.WorldACL(zk.PermAll))
	if err == zk.ErrNoNode {
		err = this.createOrUpdatePathParentMayNotExistFailFast(registryDir, make([]byte, 0))
		if err != nil {
			return
		}
		_, err = this.zkConn.Create(pathToConsumer, data, zk.FlagEphemeral, zk.WorldACL(zk.PermAll))
	} else if err == zk.ErrNodeExists {
		var stat *zk.Stat
		_, stat, err = this.zkConn.Get(pathToConsumer)
		if err != nil {
			return
		}
		_, err = this.zkConn.Set(pathToConsumer, data, stat.Version)
	}

	return
}

/* Deregisters consumer with Consumerid id that is a part of consumer group Groupid form this ConsumerCoordinator. Returns an error if deregistration failed, nil otherwise. */
func (this *ZookeeperCoordinator) DeregisterConsumer(Consumerid string, Groupid string) (err error) {
	path := fmt.Sprintf("%s/%s", newZKGroupDirs(this.config.Root, Groupid).ConsumerRegistryDir, Consumerid)
	Debugf(this, "Trying to deregister consumer at path: %s", path)
	backoffMultiplier := 1
	for i := 0; i <= this.config.MaxRequestRetries; i++ {
		err = this.deleteNode(path)
		if err == nil {
			return
		}
		Tracef(this, "Deregistering consumer %s in group %s failed after %d-th retry", Consumerid, Groupid, i)
		time.Sleep(this.config.RequestBackoff * time.Duration(backoffMultiplier))
		backoffMultiplier++
	}
	return
}

// Gets the information about consumer with Consumerid id that is a part of consumer group Groupid from this ConsumerCoordinator.
// Returns ConsumerInfo on success and error otherwise (For example if consumer with given Consumerid does not exist).
func (this *ZookeeperCoordinator) GetConsumerInfo(Consumerid string, Groupid string) (info *ConsumerInfo, err error) {
	backoffMultiplier := 1
	for i := 0; i <= this.config.MaxRequestRetries; i++ {
		info, err = this.tryGetConsumerInfo(Consumerid, Groupid)
		if err == nil {
			return
		}
		Tracef(this, "GetConsumerInfo failed for consumer %s in group %s after %d-th retry", Consumerid, Groupid, i)
		time.Sleep(this.config.RequestBackoff * time.Duration(backoffMultiplier))
		backoffMultiplier++
	}
	return
}

func (this *ZookeeperCoordinator) tryGetConsumerInfo(Consumerid string, Groupid string) (*ConsumerInfo, error) {
	data, _, err := this.zkConn.Get(fmt.Sprintf("%s/%s",
		newZKGroupDirs(this.config.Root, Groupid).ConsumerRegistryDir, Consumerid))
	if err != nil {
		return nil, err
	}

	consumerInfo := &ConsumerInfo{}
	err = json.Unmarshal(data, consumerInfo)
	if err != nil {
		return nil, err
	}

	return consumerInfo, nil
}

// Gets the information about consumers per topic in consumer group Groupid excluding internal topics (such as offsets) if ExcludeInternalTopics = true.
// Returns a map where keys are topic names and values are slices of consumer ids and fetcher ids associated with this topic and error on failure.
func (this *ZookeeperCoordinator) GetConsumersPerTopic(Groupid string, ExcludeInternalTopics bool) (consumers map[string][]ConsumerThreadId, err error) {
	backoffMultiplier := 1
	for i := 0; i <= this.config.MaxRequestRetries; i++ {
		consumers, err = this.tryGetConsumersPerTopic(Groupid, ExcludeInternalTopics)
		if err == nil {
			return
		}
		Tracef(this, "GetConsumersPerTopic failed for group %s after %d-th retry", Groupid, i)
		time.Sleep(this.config.RequestBackoff * time.Duration(backoffMultiplier))
		backoffMultiplier++
	}
	return
}

func (this *ZookeeperCoordinator) tryGetConsumersPerTopic(Groupid string, ExcludeInternalTopics bool) (map[string][]ConsumerThreadId, error) {
	consumers, err := this.GetConsumersInGroup(Groupid)
	if err != nil {
		return nil, err
	}
	consumersPerTopicMap := make(map[string][]ConsumerThreadId)
	for _, consumer := range consumers {
		topicsToNumStreams, err := NewTopicsToNumStreams(Groupid, consumer, this, ExcludeInternalTopics)
		if err != nil {
			return nil, err
		}

		for topic, threadIds := range topicsToNumStreams.GetConsumerThreadIdsPerTopic() {
			for _, threadId := range threadIds {
				consumersPerTopicMap[topic] = append(consumersPerTopicMap[topic], threadId)
			}
		}
	}

	for topic := range consumersPerTopicMap {
		sort.Sort(byName(consumersPerTopicMap[topic]))
	}

	return consumersPerTopicMap, nil
}

/* Gets the list of all consumer ids within a consumer group Groupid. Returns a slice containing all consumer ids in group and error on failure. */
func (this *ZookeeperCoordinator) GetConsumersInGroup(Groupid string) (consumers []string, err error) {
	backoffMultiplier := 1
	for i := 0; i <= this.config.MaxRequestRetries; i++ {
		consumers, err = this.tryGetConsumersInGroup(Groupid)
		if err == nil {
			return
		}
		Tracef(this, "GetConsumersInGroup failed for group %s after %d-th retry", Groupid, i)
		time.Sleep(this.config.RequestBackoff * time.Duration(backoffMultiplier))
		backoffMultiplier++
	}
	return
}

func (this *ZookeeperCoordinator) tryGetConsumersInGroup(Groupid string) (consumers []string, err error) {
	Debugf(this, "Getting consumers in group %s", Groupid)
	consumers, _, err = this.zkConn.Children(newZKGroupDirs(this.config.Root, Groupid).ConsumerRegistryDir)
	return
}

/* Gets the list of all topics registered in this ConsumerCoordinator. Returns a slice conaining topic names and error on failure. */
func (this *ZookeeperCoordinator) GetAllTopics() (topics []string, err error) {
	backoffMultiplier := 1
	for i := 0; i <= this.config.MaxRequestRetries; i++ {
		topics, err = this.tryGetAllTopics()
		if err == nil {
			return
		}
		Tracef(this, "GetAllTopics failed after %d-th retry", i)
		time.Sleep(this.config.RequestBackoff * time.Duration(backoffMultiplier))
		backoffMultiplier++
	}
	return
}

func (this *ZookeeperCoordinator) rootedPath(path string) string {
	return this.config.Root + path
}

func (this *ZookeeperCoordinator) tryGetAllTopics() (topics []string, err error) {
	topics, _, err = this.zkConn.Children(this.rootedPath(brokerTopicsPath))
	return
}

// Gets the information about existing partitions for a given Topics.
// Returns a map where keys are topic names and values are slices of partition ids associated with this topic and error on failure.
func (this *ZookeeperCoordinator) GetPartitionsForTopics(Topics []string) (partitions map[string][]int32, err error) {
	backoffMultiplier := 1
	for i := 0; i <= this.config.MaxRequestRetries; i++ {
		partitions, err = this.tryGetPartitionsForTopics(Topics)
		if err == nil {
			return
		}
		Tracef(this, "GetPartitionsForTopics for topics %s failed after %d-th retry", Topics, i)
		time.Sleep(this.config.RequestBackoff * time.Duration(backoffMultiplier))
		backoffMultiplier++
	}
	return
}

func (this *ZookeeperCoordinator) tryGetPartitionsForTopics(Topics []string) (map[string][]int32, error) {
	result := make(map[string][]int32)
	partitionAssignments, err := this.getPartitionAssignmentsForTopics(Topics)
	if err != nil {
		return nil, err
	}
	for topic, partitionAssignment := range partitionAssignments {
		for partition, _ := range partitionAssignment {
			result[topic] = append(result[topic], partition)
		}
	}

	for topic, _ := range partitionAssignments {
		sort.Sort(intArray(result[topic]))
	}

	return result, nil
}

// Gets the information about all Kafka brokers registered in this ConsumerCoordinator.
// Returns a slice of BrokerInfo and error on failure.
func (this *ZookeeperCoordinator) GetAllBrokers() (brokers []*BrokerInfo, err error) {
	backoffMultiplier := 1
	for i := 0; i <= this.config.MaxRequestRetries; i++ {
		brokers, err = this.tryGetAllBrokers()
		if err == nil {
			return
		}
		Tracef(this, "GetAllBrokers failed after %d-th retry", i)
		time.Sleep(this.config.RequestBackoff * time.Duration(backoffMultiplier))
		backoffMultiplier++
	}
	return
}

func (this *ZookeeperCoordinator) tryGetAllBrokers() ([]*BrokerInfo, error) {
	Debug(this, "Getting all brokers in cluster")
	brokerIds, _, err := this.zkConn.Children(this.rootedPath(brokerIdsPath))
	if err != nil {
		return nil, err
	}
	brokers := make([]*BrokerInfo, len(brokerIds))
	for i, brokerId := range brokerIds {
		brokerIdNum, err := strconv.Atoi(brokerId)
		if err != nil {
			return nil, err
		}

		brokers[i], err = this.getBrokerInfo(int32(brokerIdNum))
		if err != nil {
			return nil, err
		}
		brokers[i].Id = int32(brokerIdNum)
	}

	return brokers, nil
}

// Gets the offset for a given topic, partition and consumer group.
// Returns offset on sucess, error otherwise.
<<<<<<< HEAD
func (this *ZookeeperCoordinator) GetOffset(Groupid string, topic string, partition int32) (offset int64, err error) {
=======
func (this *ZookeeperCoordinator) GetOffsetForTopicPartition(Groupid string, TopicPartition *TopicAndPartition) (offset int64, err error) {
	backoffMultiplier := 1
>>>>>>> afc56e00
	for i := 0; i <= this.config.MaxRequestRetries; i++ {
		offset, err = this.tryGetOffsetForTopicPartition(Groupid, topic, partition)
		if err == nil {
			return
		}
<<<<<<< HEAD
		Tracef(this, "GetOffset for group %s, topic %s and partition %d failed after %d-th retry", Groupid, topic, partition, i)
		time.Sleep(this.config.RequestBackoff)
=======
		Tracef(this, "GetOffsetForTopicPartition for group %s and topic-partitions %s failed after %d-th retry", Groupid, TopicPartition, i)
		time.Sleep(this.config.RequestBackoff * time.Duration(backoffMultiplier))
		backoffMultiplier++
>>>>>>> afc56e00
	}
	return
}

func (this *ZookeeperCoordinator) tryGetOffsetForTopicPartition(Groupid string, topic string, partition int32) (int64, error) {
	dirs := newZKGroupTopicDirs(this.config.Root, Groupid, topic)
	offset, _, err := this.zkConn.Get(fmt.Sprintf("%s/%d", dirs.ConsumerOffsetDir, partition))
	if err != nil {
		if err == zk.ErrNoNode {
			return InvalidOffset, nil
		} else {
			return InvalidOffset, err
		}
	}

	offsetNum, err := strconv.Atoi(string(offset))
	if err != nil {
		return InvalidOffset, err
	}

	return int64(offsetNum), nil
}

// Subscribes for any change that should trigger consumer rebalance on consumer group Groupid in this ConsumerCoordinator.
// Returns a read-only channel of booleans that will get values on any significant coordinator event (e.g. new consumer appeared, new broker appeared etc.) and error if failed to subscribe.
func (this *ZookeeperCoordinator) SubscribeForChanges(Groupid string) (events <-chan CoordinatorEvent, err error) {
	backoffMultiplier := 1
	for i := 0; i <= this.config.MaxRequestRetries; i++ {
		events, err = this.trySubscribeForChanges(Groupid)
		if err == nil {
			return
		}
		Tracef(this, "SubscribeForChanges for group %s failed after %d-th retry", Groupid, i)
		time.Sleep(this.config.RequestBackoff * time.Duration(backoffMultiplier))
		backoffMultiplier++
	}
	return
}

func (this *ZookeeperCoordinator) trySubscribeForChanges(Groupid string) (<-chan CoordinatorEvent, error) {
	changes := make(chan CoordinatorEvent)
	Infof(this, "Subscribing for changes for %s", Groupid)

	consumersWatcher, err := this.getConsumersInGroupWatcher(Groupid)
	if err != nil {
		return nil, err
	}
	blueGreenWatcher, err := this.getBlueGreenWatcher(Groupid)
	if err != nil {
		return nil, err
	}
	topicsWatcher, err := this.getTopicsWatcher()
	if err != nil {
		return nil, err
	}
	brokersWatcher, err := this.getAllBrokersInClusterWatcher()
	if err != nil {
		return nil, err
	}

	inputChannels := make([]*<-chan zk.Event, 0)
	inputChannels = append(inputChannels, &consumersWatcher, &blueGreenWatcher, &topicsWatcher, &brokersWatcher)
	zkEvents := make(chan zk.Event)
	stopRedirecting := redirectChannelsTo(inputChannels, zkEvents)

	go func() {
		for {
			select {
			case e, ok := <-zkEvents:
				{
					if ok && e.Type != zk.EventNotWatching && e.State != zk.StateDisconnected {
						if strings.HasPrefix(e.Path, fmt.Sprintf("%s/%s",
						newZKGroupDirs(this.config.Root, Groupid).ConsumerApiDir, BlueGreenDeploymentAPI)) {
							changes <- BlueGreenRequest
						} else {
							changes <- Regular
						}
					}

					Debugf(this, "Event path %s", e.Path)
					if strings.HasPrefix(e.Path, newZKGroupDirs(this.config.Root, Groupid).ConsumerRegistryDir) {
						Info(this, "Trying to renew watcher for consumer registry")
						consumersWatcher, err = this.getConsumersInGroupWatcher(Groupid)
						if err != nil {
							panic(err)
						}
					} else if strings.HasPrefix(e.Path, fmt.Sprintf("%s/%s", newZKGroupDirs(this.config.Root, Groupid).ConsumerApiDir, BlueGreenDeploymentAPI)) {
						Info(this, "Trying to renew watcher for consumer API dir")
						blueGreenWatcher, err = this.getBlueGreenWatcher(Groupid)
						if err != nil {
							panic(err)
						}
					} else if strings.HasPrefix(e.Path, this.rootedPath(brokerTopicsPath)) {
						Info(this, "Trying to renew watcher for consumer topic dir")
						topicsWatcher, err = this.getTopicsWatcher()
						if err != nil {
							panic(err)
						}
					} else if strings.HasPrefix(e.Path, this.rootedPath(brokerIdsPath)) {
						Info(this, "Trying to renew watcher for brokers in cluster")
						brokersWatcher, err = this.getAllBrokersInClusterWatcher()
						if err != nil {
							panic(err)
						}
					} else {
						Warnf(this, "Unknown event path: %s", e.Path)
					}


					stopRedirecting <- true
					stopRedirecting = redirectChannelsTo(inputChannels, zkEvents)
				}
			case <-this.unsubscribe:
				{
					stopRedirecting <- true
					return
				}
			}
		}
	}()

	return changes, nil
}

// Gets all deployed topics for consume group Group from consumer coordinator.
// Returns a map where keys are notification ids and values are DeployedTopics. May also return an error (e.g. if failed to reach coordinator).
func (this *ZookeeperCoordinator) GetBlueGreenRequest(Group string) (topics map[string]*BlueGreenDeployment, err error) {
	backoffMultiplier := 1
	for i := 0; i <= this.config.MaxRequestRetries; i++ {
		topics, err = this.tryGetBlueGreenRequest(Group)
		if err == nil {
			return
		}
		Tracef(this, "GetNewDeployedTopics for group %s failed after %d-th retry", Group, i)
		time.Sleep(this.config.RequestBackoff * time.Duration(backoffMultiplier))
		backoffMultiplier++
	}
	return
}

func (this *ZookeeperCoordinator) tryGetBlueGreenRequest(Group string) (map[string]*BlueGreenDeployment, error) {
	apiPath := fmt.Sprintf("%s/%s", newZKGroupDirs(this.config.Root, Group).ConsumerApiDir, BlueGreenDeploymentAPI)
	children, _, err := this.zkConn.Children(apiPath)
	if err != nil {
		return nil, errors.New(fmt.Sprintf("Unable to get new deployed topics: %s", err.Error()))
	}

	deployedTopics := make(map[string]*BlueGreenDeployment)
	for _, child := range children {
		entryPath := fmt.Sprintf("%s/%s", apiPath, child)
		rawDeployedTopicsEntry, _, err := this.zkConn.Get(entryPath)
		if err != nil {
			return nil, errors.New(fmt.Sprintf("Unable to fetch deployed topic entry %s: %s", entryPath, err.Error()))
		}
		deployedTopicsEntry := &BlueGreenDeployment{}
		err = json.Unmarshal(rawDeployedTopicsEntry, deployedTopicsEntry)
		if err != nil {
			return nil, errors.New(fmt.Sprintf("Unable to parse deployed topic entry %s: %s", rawDeployedTopicsEntry, err.Error()))
		}

		deployedTopics[child] = deployedTopicsEntry
	}

	return deployedTopics, nil
}

func (this *ZookeeperCoordinator) RequestBlueGreenDeployment(blue BlueGreenDeployment, green BlueGreenDeployment) error {
	var err error
	backoffMultiplier := 1
	for i := 0; i <= this.config.MaxRequestRetries; i++ {
		err := this.tryRequestBlueGreenDeployment(green.Group, blue)
		if err == nil {
			break
		}
		Tracef(this, "DeployTopics for group %s and topics %s failed after %d-th retry", green.Group, blue.Topics, i)
		time.Sleep(this.config.RequestBackoff * time.Duration(backoffMultiplier))
		backoffMultiplier++
	}

	if err != nil {
		return err
	}

	backoffMultiplier = 1
	for i := 0; i <= this.config.MaxRequestRetries; i++ {
		err := this.tryRequestBlueGreenDeployment(blue.Group, green)
		if err == nil {
			return err
		}
		Tracef(this, "DeployTopics for group %s and topics %s failed after %d-th retry", blue.Group, green.Topics, i)
		time.Sleep(this.config.RequestBackoff * time.Duration(backoffMultiplier))
		backoffMultiplier++
	}

	return err
}

func (this *ZookeeperCoordinator) tryRequestBlueGreenDeployment(Group string, blueOrGreen BlueGreenDeployment) error {
	data, err := json.Marshal(blueOrGreen)
	if err != nil {
		return err
	}
	return this.createOrUpdatePathParentMayNotExistFailFast(fmt.Sprintf("%s/%s/%d", newZKGroupDirs(this.config.Root, Group).ConsumerApiDir, BlueGreenDeploymentAPI, time.Now().Unix()), data)
}

func (this *ZookeeperCoordinator) RemoveOldApiRequests(group string) (err error) {
	for _, api := range availableAPIs {
		err = this.tryRemoveOldApiRequests(group, api)
		if err != nil {
			break
		}
	}
	return
}

func (this *ZookeeperCoordinator) tryRemoveOldApiRequests(group string, api ConsumerGroupApi) error {
	requests := make([]string, 0)
	var err error
	apiPath := fmt.Sprintf("%s/%s", newZKGroupDirs(this.config.Root, group).ConsumerApiDir, api)
	for i := 0; i <= this.config.MaxRequestRetries; i++ {
		requests, _, err = this.zkConn.Children(apiPath)
		if err != nil {
			continue
		}
		for _, request := range requests {
			err = this.deleteNode(fmt.Sprintf("%s/%s", apiPath, request))
			if err != nil && err != zk.ErrNoNode {
				break
			}
		}
	}

	return err
}

func (this *ZookeeperCoordinator) AwaitOnStateBarrier(consumerId string, group string, barrierName string,
	barrierSize int, api string, timeout time.Duration) bool {
	memberJoinedEvents, err := this.joinStateBarrier(consumerId, group, barrierName, api, timeout)
	if err != nil {
		panic(err)
	}

	passed := false
	for !passed {
		ask := <-memberJoinedEvents
		passed, err = this.isStateBarrierPassed(group, barrierName, api, barrierSize)
		if err != nil && err != zk.ErrNoNode {
			panic(err)
		}

		if ask == nil {
			if !passed && err != zk.ErrNoNode {
				err = this.RemoveStateBarrier(group, barrierName, api)
				if err != nil {
					Error(this, err.Error())
				}
			}
			break
		} else {
			if err != zk.ErrNoNode {
				Debug(this, "Memeber joined")
				ask <- passed
			} else {
				Debug(this, "Barrier failed")
				ask <- true
				break
			}
		}
	}

	return passed
}

func (this *ZookeeperCoordinator) joinStateBarrier(consumerId string, group string, stateHash string, api string, timeout time.Duration) (<-chan chan bool, error) {
	path := fmt.Sprintf("%s/%s/%s", newZKGroupDirs(this.config.Root, group).ConsumerApiDir, api, stateHash)
	var err error
	backoffMultiplier := 1
	for i := 0; i <= this.config.MaxRequestRetries; i++ {
		Infof(this, "Joining state barrier %s", path)
		_, err = this.zkConn.Create(path, make([]byte, 0), 0, zk.WorldACL(zk.PermAll))
		if err != nil && err != zk.ErrNodeExists {
			continue
		}

		_, _, zkMemberJoinedWatcher, err := this.zkConn.ChildrenW(path)
		memberJoinedWatcher := make(chan chan bool)

		err = this.createOrUpdatePathParentMayNotExistFailSafe(fmt.Sprintf("%s/%s", path, consumerId), make([]byte, 0))
		if err != nil && err != zk.ErrNodeExists {
			continue
		}

		if err == nil {
			go func() {
				done := false
				for {
					select {
					case e, ok := <-zkMemberJoinedWatcher: {
						Debugf(this, "Member joined channel %v", e)
						if ok && e.Type != zk.EventNotWatching && e.State != zk.StateDisconnected && !done {
							ask := make(chan bool)
							memberJoinedWatcher <- ask
							done = <-ask
						} else {
							if done {
								return
							} else {
								_, _, zkMemberJoinedWatcher, err = this.zkConn.ChildrenW(path)
								Debugf(this, "Trying to renew watcher at %s", path)
							}
						}
					}
					case <-time.After(timeout):{
						if !done {
							memberJoinedWatcher <- nil
						}
						done = true
					}
					}
				}
			}()

			Infof(this, "Successfully joined state barrier %s", path)
			return memberJoinedWatcher, err
		}

		Warnf(this, "Failed to join state barrier %s, retrying...", path)
		time.Sleep(this.config.RequestBackoff * time.Duration(backoffMultiplier))
		backoffMultiplier++
	}

	Errorf(this, "Failed to join state barrier %s after %d retries", path, this.config.MaxRequestRetries)

	return nil, err
}

func (this *ZookeeperCoordinator) isStateBarrierPassed(group string, stateHash string, api string, expected int) (bool, error) {
	Debugf(this, "Trying to assert rebalance state for group %s and hash %s with %d", group, stateHash, expected)
	path := fmt.Sprintf("%s/%s/%s", newZKGroupDirs(this.config.Root, group).ConsumerApiDir, api, stateHash)
	var children []string
	var err error
	backoffMultiplier := 1
	for i := 0; i <= this.config.MaxRequestRetries; i++ {
		children, _, err = this.zkConn.Children(path)
		if err == zk.ErrNoNode {
			return false, err
		} else if err == nil {
			return len(children) == expected, err
		}
		Warnf(this, "Failed to assert rebalance state %s, retrying...", path)
		time.Sleep(this.config.RequestBackoff * time.Duration(backoffMultiplier))
		backoffMultiplier++
	}
	Errorf(this, "Failed to assert rebalance state %s after %d retries", path, this.config.MaxRequestRetries)

	return false, err
}

func (this *ZookeeperCoordinator) RemoveStateBarrier(group string, stateHash string, api string) error {
	var err error
	backoffMultiplier := 1
	for i := 0; i <= this.config.MaxRequestRetries; i++ {
		err = this.tryRemoveStateBarrier(group, stateHash, api)
		if err == nil || err == zk.ErrNoNode {
			return nil
		}
		Tracef(this, "State assertion deletion %s in group %s failed after %d-th retry", hash, group, i)
		time.Sleep(this.config.RequestBackoff * time.Duration(backoffMultiplier))
		backoffMultiplier++
	}

	return err
}

func (this *ZookeeperCoordinator) tryRemoveStateBarrier(group string, stateHash string, api string) error {
	path := fmt.Sprintf("%s/%s/%s", newZKGroupDirs(this.config.Root, group).ConsumerApiDir, api, stateHash)
	Debugf(this, "Trying to fail rebalance at path: %s", path)

	return this.deleteNode(path)
}

func (this *ZookeeperCoordinator) deleteNode(path string) error {
	children, _, err := this.zkConn.Children(path)
	if err != nil {
		return err
	}
	for _, child := range children {
		err := this.deleteNode(fmt.Sprintf("%s/%s", path, child))
		if err != nil && err != zk.ErrNoNode {
			return err
		}
	}

	_, stat, err := this.zkConn.Get(path)
	if err != nil {
		return err
	}
	return this.zkConn.Delete(path, stat.Version)
}

/* Tells the ConsumerCoordinator to unsubscribe from events for the consumer it is associated with. */
func (this *ZookeeperCoordinator) Unsubscribe() {
	this.unsubscribe <- true
}

// Tells the ConsumerCoordinator to claim partition topic Topic and partition Partition for consumerThreadId fetcher that works within a consumer group Group.
// Returns true if claim is successful, false and error explaining failure otherwise.
func (this *ZookeeperCoordinator) ClaimPartitionOwnership(Groupid string, Topic string, Partition int32, consumerThreadId ConsumerThreadId) (bool, error) {
	var err error
	backoffMultiplier := 1
	for i := 0; i <= this.config.MaxRequestRetries; i++ {
		ok, err := this.tryClaimPartitionOwnership(Groupid, Topic, Partition, consumerThreadId)
		if ok {
			return ok, err
		}
		Tracef(this, "Claim failed for topic %s, partition %d after %d-th retry", Topic, Partition, i)
		time.Sleep(this.config.RequestBackoff * time.Duration(backoffMultiplier))
		backoffMultiplier++
	}
	return false, err
}

func (this *ZookeeperCoordinator) tryClaimPartitionOwnership(group string, topic string, partition int32, consumerThreadId ConsumerThreadId) (bool, error) {
	dirs := newZKGroupTopicDirs(this.config.Root, group, topic)
	this.createOrUpdatePathParentMayNotExistFailFast(dirs.ConsumerOwnerDir, make([]byte, 0))

	pathToOwn := fmt.Sprintf("%s/%d", dirs.ConsumerOwnerDir, partition)
	_, err := this.zkConn.Create(pathToOwn, []byte(consumerThreadId.String()), zk.FlagEphemeral, zk.WorldACL(zk.PermAll))
	if err == zk.ErrNoNode {
		err = this.createOrUpdatePathParentMayNotExistFailFast(dirs.ConsumerOwnerDir, make([]byte, 0))
		if err != nil {
			return false, err
		}
		_, err = this.zkConn.Create(pathToOwn, []byte(consumerThreadId.String()), zk.FlagEphemeral, zk.WorldACL(zk.PermAll))
	}

	if err != nil {
		if err == zk.ErrNodeExists {
			Debugf(consumerThreadId, "waiting for the partition ownership to be deleted: %d", partition)
			return false, nil
		} else {
			Error(consumerThreadId, err)
			return false, err
		}
	}

	Debugf(this, "Successfully claimed partition %d in topic %s for %s", partition, topic, consumerThreadId)

	return true, nil
}

// Tells the ConsumerCoordinator to release partition ownership on topic Topic and partition Partition for consumer group Groupid.
// Returns error if failed to released partition ownership.
func (this *ZookeeperCoordinator) ReleasePartitionOwnership(Groupid string, Topic string, Partition int32) error {
	var err error
	backoffMultiplier := 1
	for i := 0; i <= this.config.MaxRequestRetries; i++ {
		err = this.tryReleasePartitionOwnership(Groupid, Topic, Partition)
		if err == nil {
			return err
		}
		Tracef(this, "ReleasePartitionOwnership failed for group %s, topic %s, partition %d after %d-th retry", Groupid, Topic, Partition, i)
		time.Sleep(this.config.RequestBackoff * time.Duration(backoffMultiplier))
		backoffMultiplier++
	}
	return err
}

func (this *ZookeeperCoordinator) tryReleasePartitionOwnership(group string, topic string, partition int32) error {
	path := fmt.Sprintf("%s/%d", newZKGroupTopicDirs(this.config.Root, group, topic).ConsumerOwnerDir, partition)
	err := this.deleteNode(path)
	if err != nil && err != zk.ErrNoNode {
		return err
	} else {
		return nil
	}
}

// Tells the ConsumerCoordinator to commit offset Offset for topic and partition TopicPartition for consumer group Groupid.
// Returns error if failed to commit offset.
func (this *ZookeeperCoordinator) CommitOffset(Groupid string, Topic string, Partition int32, Offset int64) error {
	dirs := newZKGroupTopicDirs(this.config.Root, Groupid, Topic)
	err := this.updateRecord(fmt.Sprintf("%s/%d", dirs.ConsumerOffsetDir, Partition), []byte(strconv.FormatInt(Offset, 10)))
	if err == zk.ErrNoNode {
		return this.createOrUpdatePathParentMayNotExistFailFast(fmt.Sprintf("%s/%d", dirs.ConsumerOffsetDir, Partition), []byte(strconv.FormatInt(Offset, 10)))
	}

	return err
}

func (this *ZookeeperCoordinator) ensureZkPathsExist(group string) {
	dirs := newZKGroupDirs(this.config.Root, group)
	this.createOrUpdatePathParentMayNotExistFailSafe(dirs.ConsumerDir, make([]byte, 0))
	this.createOrUpdatePathParentMayNotExistFailSafe(dirs.ConsumerGroupDir, make([]byte, 0))
	this.createOrUpdatePathParentMayNotExistFailSafe(dirs.ConsumerRegistryDir, make([]byte, 0))
	this.createOrUpdatePathParentMayNotExistFailSafe(dirs.ConsumerApiDir, make([]byte, 0))
	for _, api := range availableAPIs {
		this.createOrUpdatePathParentMayNotExistFailSafe(fmt.Sprintf("%s/%s", dirs.ConsumerApiDir, api), make([]byte, 0))
	}
}

func (this *ZookeeperCoordinator) getAllBrokersInClusterWatcher() (<-chan zk.Event, error) {
	Debug(this, "Subscribing for events from broker registry")
	_, _, watcher, err := this.zkConn.ChildrenW(this.rootedPath(brokerIdsPath))
	if err != nil {
		return nil, err
	}

	return watcher, nil
}

func (this *ZookeeperCoordinator) getConsumersInGroupWatcher(group string) (<-chan zk.Event, error) {
	Debugf(this, "Getting consumer watcher for group %s", group)
	_, _, watcher, err := this.zkConn.ChildrenW(newZKGroupDirs(this.config.Root, group).ConsumerRegistryDir)
	if err != nil {
		return nil, err
	}

	return watcher, nil
}

func (this *ZookeeperCoordinator) getBlueGreenWatcher(group string) (<-chan zk.Event, error) {
	Debugf(this, "Getting watcher for consumer group '%s' API", group)
	_, _, watcher, err := this.zkConn.ChildrenW(fmt.Sprintf("%s/%s", newZKGroupDirs(this.config.Root, group).ConsumerApiDir, BlueGreenDeploymentAPI))
	if err != nil {
		return nil, err
	}

	return watcher, nil
}

func (this *ZookeeperCoordinator) getTopicsWatcher() (watcher <-chan zk.Event, err error) {
	_, _, watcher, err = this.zkConn.ChildrenW(this.rootedPath(brokerTopicsPath))
	return
}

func (this *ZookeeperCoordinator) getBrokerInfo(brokerId int32) (*BrokerInfo, error) {
	Debugf(this, "Getting info for broker %d", brokerId)
	pathToBroker := fmt.Sprintf("%s/%d", this.rootedPath(brokerIdsPath), brokerId)
	data, _, zkError := this.zkConn.Get(pathToBroker)
	if zkError != nil {
		return nil, zkError
	}

	broker := &BrokerInfo{}
	mappingError := json.Unmarshal([]byte(data), broker)

	return broker, mappingError
}

func (this *ZookeeperCoordinator) getPartitionAssignmentsForTopics(topics []string) (map[string]map[int32][]int32, error) {
	Debugf(this, "Trying to get partition assignments for topics %v", topics)
	result := make(map[string]map[int32][]int32)
	for _, topic := range topics {
		topicInfo, err := this.getTopicInfo(topic)
		if err != nil {
			return nil, err
		}
		result[topic] = make(map[int32][]int32)
		for partition, replicaIds := range topicInfo.Partitions {
			partitionInt, err := strconv.Atoi(partition)
			if err != nil {
				return nil, err
			}
			result[topic][int32(partitionInt)] = replicaIds
		}
	}

	return result, nil
}

func (this *ZookeeperCoordinator) getTopicInfo(topic string) (*TopicInfo, error) {
	data, _, err := this.zkConn.Get(fmt.Sprintf("%s/%s", this.rootedPath(brokerTopicsPath), topic))
	if err != nil {
		return nil, err
	}
	topicInfo := &TopicInfo{}
	err = json.Unmarshal(data, topicInfo)
	if err != nil {
		return nil, err
	}

	return topicInfo, nil
}

func (this *ZookeeperCoordinator) createOrUpdatePathParentMayNotExistFailSafe(pathToCreate string, data []byte) error {
	return this.createOrUpdatePathParentMayNotExist(pathToCreate, data, true)
}

func (this *ZookeeperCoordinator) createOrUpdatePathParentMayNotExistFailFast(pathToCreate string, data []byte) error {
	return this.createOrUpdatePathParentMayNotExist(pathToCreate, data, false)
}

func (this *ZookeeperCoordinator) createOrUpdatePathParentMayNotExist(pathToCreate string, data []byte, failSafe bool) error {
	Debugf(this, "Trying to create path %s in Zookeeper", pathToCreate)
	_, err := this.zkConn.Create(pathToCreate, data, 0, zk.WorldACL(zk.PermAll))
	if err != nil {
		if zk.ErrNodeExists == err {
			if len(data) > 0 {
				Debugf(this, "Trying to update existing node %s", pathToCreate)
				return this.updateRecord(pathToCreate, data)
			} else {
				return nil
			}
		} else {
			parent, _ := path.Split(pathToCreate)
			if len(parent) == 0 {
				return errors.New("Specified blank path")
			}
			err = this.createOrUpdatePathParentMayNotExist(parent[:len(parent)-1], make([]byte, 0), failSafe)
			if err != nil {
				if zk.ErrNodeExists != err {
					Error(this, err.Error())
				}
				return err
			} else {
				Debugf(this, "Successfully created path %s", parent[:len(parent)-1])
			}

			Debugf(this, "Trying again to create path %s in Zookeeper", pathToCreate)
			_, err = this.zkConn.Create(pathToCreate, data, 0, zk.WorldACL(zk.PermAll))
			if err == zk.ErrNodeExists && failSafe {
				err = nil
			}
		}
	}

	return err
}

func (this *ZookeeperCoordinator) updateRecord(pathToCreate string, dataToWrite []byte) error {
	Debugf(this, "Trying to update path %s", pathToCreate)
	_, stat, _ := this.zkConn.Get(pathToCreate)
	_, err := this.zkConn.Set(pathToCreate, dataToWrite, stat.Version)

	return err
}

/* ZookeeperConfig is used to pass multiple configuration entries to ZookeeperCoordinator. */
type ZookeeperConfig struct {
	/* Zookeeper hosts */
	ZookeeperConnect []string

	/* Zookeeper read timeout */
	ZookeeperTimeout time.Duration

	/* Max retries for any request except CommitOffset. CommitOffset is controlled by ConsumerConfig.OffsetsCommitMaxRetries. */
	MaxRequestRetries int

	/* Backoff to retry any request */
	RequestBackoff time.Duration

	/* kafka Root */
	Root string
}

/* Created a new ZookeeperConfig with sane defaults. Default ZookeeperConnect points to localhost. */
func NewZookeeperConfig() *ZookeeperConfig {
	config := &ZookeeperConfig{}
	config.ZookeeperConnect = []string{"localhost"}
	config.ZookeeperTimeout = 1 * time.Second
	config.MaxRequestRetries = 3
	config.RequestBackoff = 150 * time.Millisecond
	config.Root = ""

	return config
}

// ZookeeperConfigFromFile is a helper function that loads zookeeper configuration information from file.
// The file accepts the following fields:
//  zookeeper.connect
//  zookeeper.kafka.Root
//  zookeeper.connection.timeout
//  zookeeper.max.request.retries
//  zookeeper.request.backoff
// The configuration file entries should be constructed in key=value syntax. A # symbol at the beginning
// of a line indicates a comment. Blank lines are ignored. The file should end with a newline character.
func ZookeeperConfigFromFile(filename string) (*ZookeeperConfig, error) {
	z, err := LoadConfiguration(filename)
	if err != nil {
		return nil, err
	}

	config := NewZookeeperConfig()
	setStringSliceConfig(&config.ZookeeperConnect, z["zookeeper.connect"], ",")
	setStringConfig(&config.Root, z["zookeeper.kafka.Root"])

	if err := setDurationConfig(&config.ZookeeperTimeout, z["zookeeper.connection.timeout"]); err != nil {
		return nil, err
	}
	if err := setIntConfig(&config.MaxRequestRetries, z["zookeeper.max.request.retries"]); err != nil {
		return nil, err
	}
	if err := setDurationConfig(&config.RequestBackoff, z["zookeeper.request.backoff"]); err != nil {
		return nil, err
	}

	return config, nil
}

type zkGroupDirs struct {
	Group                string
	ConsumerDir          string
	ConsumerGroupDir     string
	ConsumerRegistryDir  string
	ConsumerApiDir       string
	ConsumerRebalanceDir string
}

func newZKGroupDirs(root string, group string) *zkGroupDirs {
	consumerPathRooted := fmt.Sprintf("%s%s", root, consumersPath)
	consumerGroupDir := fmt.Sprintf("%s/%s", consumerPathRooted, group)
	consumerRegistryDir := fmt.Sprintf("%s/ids", consumerGroupDir)
	consumerApiDir := fmt.Sprintf("%s/api", consumerGroupDir)
	consumerRebalanceDir := fmt.Sprintf("%s/api/rebalance", consumerGroupDir)
	return &zkGroupDirs{
		Group:                group,
		ConsumerDir:          consumerPathRooted,
		ConsumerGroupDir:     consumerGroupDir,
		ConsumerRegistryDir:  consumerRegistryDir,
		ConsumerApiDir:       consumerApiDir,
		ConsumerRebalanceDir: consumerRebalanceDir,
	}
}

type zkGroupTopicDirs struct {
	ZkGroupDirs       *zkGroupDirs
	Topic             string
	ConsumerOffsetDir string
	ConsumerOwnerDir  string
}

func newZKGroupTopicDirs(root string, group string, topic string) *zkGroupTopicDirs {
	zkGroupsDirs := newZKGroupDirs(root, group)
	return &zkGroupTopicDirs{
		ZkGroupDirs:       zkGroupsDirs,
		Topic:             topic,
		ConsumerOffsetDir: fmt.Sprintf("%s/%s/%s", zkGroupsDirs.ConsumerGroupDir, "offsets", topic),
		ConsumerOwnerDir:  fmt.Sprintf("%s/%s/%s", zkGroupsDirs.ConsumerGroupDir, "owners", topic),
	}
}

//used for tests only
type mockZookeeperCoordinator struct {
	commitHistory map[TopicAndPartition]int64
}

func newMockZookeeperCoordinator() *mockZookeeperCoordinator {
	return &mockZookeeperCoordinator{
		commitHistory: make(map[TopicAndPartition]int64),
	}
}

func (mzk *mockZookeeperCoordinator) Connect() error { panic("Not implemented") }
func (mzk *mockZookeeperCoordinator) Disconnect()    { panic("Not implemented") }
func (mzk *mockZookeeperCoordinator) RegisterConsumer(consumerid string, group string, topicCount TopicsToNumStreams) error {
	panic("Not implemented")
}
func (mzk *mockZookeeperCoordinator) DeregisterConsumer(consumerid string, group string) error {
	panic("Not implemented")
}
func (mzk *mockZookeeperCoordinator) GetConsumerInfo(consumerid string, group string) (*ConsumerInfo, error) {
	panic("Not implemented")
}
func (mzk *mockZookeeperCoordinator) GetConsumersPerTopic(group string, excludeInternalTopics bool) (map[string][]ConsumerThreadId, error) {
	panic("Not implemented")
}
func (mzk *mockZookeeperCoordinator) GetConsumersInGroup(group string) ([]string, error) {
	panic("Not implemented")
}
func (mzk *mockZookeeperCoordinator) GetAllTopics() ([]string, error) { panic("Not implemented") }
func (mzk *mockZookeeperCoordinator) GetPartitionsForTopics(topics []string) (map[string][]int32, error) {
	panic("Not implemented")
}
func (mzk *mockZookeeperCoordinator) GetAllBrokers() ([]*BrokerInfo, error) { panic("Not implemented") }
func (mzk *mockZookeeperCoordinator) GetOffset(group string, topic string, partition int32) (int64, error) {
	panic("Not implemented")
}
func (mzk *mockZookeeperCoordinator) SubscribeForChanges(group string) (<-chan CoordinatorEvent, error) {
	panic("Not implemented")
}
func (mzk *mockZookeeperCoordinator) GetBlueGreenRequest(Group string) (map[string]*BlueGreenDeployment, error) {
	panic("Not implemented")
}
func (mzk *mockZookeeperCoordinator) AwaitOnStateBarrier(consumerId string, group string, stateHash string, barrierSize int, api string, timeout time.Duration) bool {
	panic("Not implemented")
}
func (mzk *mockZookeeperCoordinator) Unsubscribe() { panic("Not implemented") }
func (mzk *mockZookeeperCoordinator) ClaimPartitionOwnership(group string, topic string, partition int32, consumerThreadId ConsumerThreadId) (bool, error) {
	panic("Not implemented")
}
func (mzk *mockZookeeperCoordinator) ReleasePartitionOwnership(group string, topic string, partition int32) error {
	panic("Not implemented")
}
func (mzk *mockZookeeperCoordinator) CommitOffset(group string, topic string, partition int32, offset int64) error {
	mzk.commitHistory[TopicAndPartition{topic, partition}] = offset
	return nil
}
func (this *mockZookeeperCoordinator) RemoveOldApiRequests(group string) error {
	panic("Not implemented")
}

func (this *mockZookeeperCoordinator) RemoveStateBarrier(group string, stateHash string, api string) error {
	panic("Not implemented")
}<|MERGE_RESOLUTION|>--- conflicted
+++ resolved
@@ -342,25 +342,16 @@
 
 // Gets the offset for a given topic, partition and consumer group.
 // Returns offset on sucess, error otherwise.
-<<<<<<< HEAD
 func (this *ZookeeperCoordinator) GetOffset(Groupid string, topic string, partition int32) (offset int64, err error) {
-=======
-func (this *ZookeeperCoordinator) GetOffsetForTopicPartition(Groupid string, TopicPartition *TopicAndPartition) (offset int64, err error) {
-	backoffMultiplier := 1
->>>>>>> afc56e00
+	backoffMultiplier := 1
 	for i := 0; i <= this.config.MaxRequestRetries; i++ {
 		offset, err = this.tryGetOffsetForTopicPartition(Groupid, topic, partition)
 		if err == nil {
 			return
 		}
-<<<<<<< HEAD
 		Tracef(this, "GetOffset for group %s, topic %s and partition %d failed after %d-th retry", Groupid, topic, partition, i)
-		time.Sleep(this.config.RequestBackoff)
-=======
-		Tracef(this, "GetOffsetForTopicPartition for group %s and topic-partitions %s failed after %d-th retry", Groupid, TopicPartition, i)
-		time.Sleep(this.config.RequestBackoff * time.Duration(backoffMultiplier))
-		backoffMultiplier++
->>>>>>> afc56e00
+		time.Sleep(this.config.RequestBackoff * time.Duration(backoffMultiplier))
+		backoffMultiplier++
 	}
 	return
 }
@@ -433,7 +424,7 @@
 				{
 					if ok && e.Type != zk.EventNotWatching && e.State != zk.StateDisconnected {
 						if strings.HasPrefix(e.Path, fmt.Sprintf("%s/%s",
-						newZKGroupDirs(this.config.Root, Groupid).ConsumerApiDir, BlueGreenDeploymentAPI)) {
+							newZKGroupDirs(this.config.Root, Groupid).ConsumerApiDir, BlueGreenDeploymentAPI)) {
 							changes <- BlueGreenRequest
 						} else {
 							changes <- Regular
@@ -469,7 +460,6 @@
 						Warnf(this, "Unknown event path: %s", e.Path)
 					}
 
-
 					stopRedirecting <- true
 					stopRedirecting = redirectChannelsTo(inputChannels, zkEvents)
 				}
@@ -658,27 +648,29 @@
 				done := false
 				for {
 					select {
-					case e, ok := <-zkMemberJoinedWatcher: {
-						Debugf(this, "Member joined channel %v", e)
-						if ok && e.Type != zk.EventNotWatching && e.State != zk.StateDisconnected && !done {
-							ask := make(chan bool)
-							memberJoinedWatcher <- ask
-							done = <-ask
-						} else {
-							if done {
-								return
+					case e, ok := <-zkMemberJoinedWatcher:
+						{
+							Debugf(this, "Member joined channel %v", e)
+							if ok && e.Type != zk.EventNotWatching && e.State != zk.StateDisconnected && !done {
+								ask := make(chan bool)
+								memberJoinedWatcher <- ask
+								done = <-ask
 							} else {
-								_, _, zkMemberJoinedWatcher, err = this.zkConn.ChildrenW(path)
-								Debugf(this, "Trying to renew watcher at %s", path)
+								if done {
+									return
+								} else {
+									_, _, zkMemberJoinedWatcher, err = this.zkConn.ChildrenW(path)
+									Debugf(this, "Trying to renew watcher at %s", path)
+								}
 							}
 						}
-					}
-					case <-time.After(timeout):{
-						if !done {
-							memberJoinedWatcher <- nil
+					case <-time.After(timeout):
+						{
+							if !done {
+								memberJoinedWatcher <- nil
+							}
+							done = true
 						}
-						done = true
-					}
 					}
 				}
 			}()
